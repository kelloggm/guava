<?xml version="1.0" encoding="UTF-8"?>
<project xmlns="http://maven.apache.org/POM/4.0.0"
         xmlns:xsi="http://www.w3.org/2001/XMLSchema-instance"
         xsi:schemaLocation="http://maven.apache.org/POM/4.0.0 http://maven.apache.org/maven-v4_0_0.xsd">

  <modelVersion>4.0.0</modelVersion>
  <parent>
    <groupId>org.sonatype.oss</groupId>
    <artifactId>oss-parent</artifactId>
    <version>9</version>
  </parent>
  <groupId>com.google.guava</groupId>
  <artifactId>guava-parent</artifactId>
<<<<<<< HEAD
  <version>25.1.0.1-jre</version>
=======
  <version>26.0-jre</version>
>>>>>>> bbf92950
  <packaging>pom</packaging>
  <name>Guava Maven Parent</name>
  <url>https://github.com/google/guava</url>
  <properties>
    <!-- Override this with -Dtest.include="**/SomeTest.java" on the CLI -->
    <test.include>%regex[.*.class]</test.include>
    <truth.version>0.41</truth.version>
    <animal.sniffer.version>1.14</animal.sniffer.version>
    <maven-javadoc-plugin.version>3.0.0</maven-javadoc-plugin.version>
  </properties>
  <issueManagement>
    <system>GitHub Issues</system>
    <url>https://github.com/google/guava/issues</url>
  </issueManagement>
  <inceptionYear>2010</inceptionYear>
  <licenses>
    <license>
      <name>The Apache Software License, Version 2.0</name>
      <url>http://www.apache.org/licenses/LICENSE-2.0.txt</url>
      <distribution>repo</distribution>
    </license>
  </licenses>
  <prerequisites>
    <maven>3.0.3</maven>
  </prerequisites>
  <scm>
    <connection>scm:git:https://github.com/google/guava.git</connection>
    <developerConnection>scm:git:git@github.com:google/guava.git</developerConnection>
    <url>https://github.com/google/guava</url>
  </scm>
  <developers>
    <developer>
      <id>kevinb9n</id>
      <name>Kevin Bourrillion</name>
      <email>kevinb@google.com</email>
      <organization>Google</organization>
      <organizationUrl>http://www.google.com</organizationUrl>
      <roles>
        <role>owner</role>
        <role>developer</role>
      </roles>
      <timezone>-8</timezone>
    </developer>
  </developers>
  <ciManagement>
    <system>Travis CI</system>
    <url>https://travis-ci.org/google/guava</url>
  </ciManagement>
  <modules>
    <module>guava</module>
    <module>guava-gwt</module>
    <module>guava-testlib</module>
    <module>guava-tests</module>
  </modules>
  <build>
    <!-- Handle where Guava deviates from Maven defaults -->
    <sourceDirectory>src</sourceDirectory>
    <testSourceDirectory>test</testSourceDirectory>
    <resources>
      <resource>
        <directory>src</directory>
        <excludes>
          <exclude>**/*.java</exclude>
        </excludes>
      </resource>
    </resources>
    <testResources>
      <testResource>
        <directory>test</directory>
        <excludes>
          <exclude>**/*.java</exclude>
        </excludes>
      </testResource>
    </testResources>
    <plugins>
      <plugin>
        <artifactId>maven-javadoc-plugin</artifactId>
        <version>${maven-javadoc-plugin.version}</version>
      </plugin>
    </plugins>
    <pluginManagement>
      <plugins>
        <plugin>
          <artifactId>maven-compiler-plugin</artifactId>
          <version>3.6.1</version>
          <configuration>
            <source>1.8</source>
            <target>1.8</target>
          </configuration>
        </plugin>
        <plugin>
          <artifactId>maven-jar-plugin</artifactId>
          <version>3.0.2</version>
          <configuration>
            <excludes>
              <exclude>**/ForceGuavaCompilation*</exclude>
            </excludes>
          </configuration>
        </plugin>
        <plugin>
          <artifactId>maven-source-plugin</artifactId>
          <version>2.1.2</version>
          <executions>
            <execution>
              <id>attach-sources</id>
              <phase>post-integration-test</phase>
              <goals><goal>jar</goal></goals>
            </execution>
          </executions>
          <configuration>
            <excludes>
              <exclude>**/ForceGuavaCompilation*</exclude>
            </excludes>
          </configuration>
        </plugin>
        <plugin>
          <groupId>org.codehaus.mojo</groupId>
          <artifactId>animal-sniffer-maven-plugin</artifactId>
          <version>${animal.sniffer.version}</version>
          <configuration>
            <signature>
              <groupId>org.codehaus.mojo.signature</groupId>
              <artifactId>java18</artifactId>
              <version>1.0</version>
            </signature>
          </configuration>
          <executions>
            <execution>
              <id>check-java-version-compatibility</id>
              <phase>test</phase>
              <goals>
                <goal>check</goal>
              </goals>
            </execution>
          </executions>
        </plugin>
        <plugin>
          <artifactId>maven-javadoc-plugin</artifactId>
          <version>${maven-javadoc-plugin.version}</version>
          <configuration>
            <quiet>true</quiet>
            <notimestamp>true</notimestamp>
            <encoding>UTF-8</encoding>
            <docencoding>UTF-8</docencoding>
            <charset>UTF-8</charset>
            <additionalOptions>
              <additionalOption>-XDignore.symbol.file</additionalOption>
              <additionalOption>-Xdoclint:-html</additionalOption>
            </additionalOptions>
            <linksource>true</linksource>
          </configuration>
          <executions>
            <execution>
              <id>attach-docs</id>
              <phase>post-integration-test</phase>
              <goals><goal>jar</goal></goals>
            </execution>
          </executions>
        </plugin>
        <plugin>
          <artifactId>maven-dependency-plugin</artifactId>
          <version>2.10</version>
        </plugin>
        <plugin>
          <artifactId>maven-antrun-plugin</artifactId>
          <version>1.6</version>
        </plugin>
        <plugin>
          <artifactId>maven-surefire-plugin</artifactId>
          <version>2.7.2</version>
          <configuration>
            <includes>
              <include>${test.include}</include>
            </includes>
            <!-- By having our own entries here, we also override the default exclusion filter, which excludes all nested classes. -->
            <excludes>
              <!-- https://github.com/google/guava/issues/2840 -->
              <exclude>%regex[.*PackageSanityTests.*.class]</exclude>
              <!-- FeatureUtilTest.*ExampleDerivedInterfaceTester, com.google.common.io.*Tester, incidentally FeatureSpecificTestSuiteBuilderTest.MyAbstractTester (but we don't care either way because it's not meant to run on its own but works OK if it does)... but not NullPointerTesterTest, etc. -->
              <exclude>%regex[.*Tester.class]</exclude>
              <!-- Anonymous TestCase subclasses in GeneratedMonitorTest -->
              <exclude>%regex[.*[$]\d+.class]</exclude>
            </excludes>
            <redirectTestOutputToFile>true</redirectTestOutputToFile>
            <runOrder>alphabetical</runOrder>
            <!-- Set max heap for tests. -->
            <!-- Catch dependencies on the default locale by setting it to hi-IN. -->
            <argLine>-Xmx1536M -Duser.language=hi -Duser.country=IN</argLine>
          </configuration>
        </plugin>
      </plugins>
    </pluginManagement>
  </build>
  <distributionManagement>
    <site>
      <id>guava-site</id>
      <name>Guava Documentation Site</name>
      <url>scp://dummy.server/dontinstall/usestaging</url>
    </site>
  </distributionManagement>
  <dependencyManagement>
    <dependencies>
      <dependency>
        <groupId>com.google.code.findbugs</groupId>
        <artifactId>jsr305</artifactId>
        <version>3.0.2</version>
      </dependency>
      <dependency>
        <groupId>org.checkerframework</groupId>
        <artifactId>checker-qual</artifactId>
<<<<<<< HEAD
        <version>2.5.3</version>
=======
        <version>2.5.2</version>
>>>>>>> bbf92950
      </dependency>
      <dependency>
        <groupId>com.google.errorprone</groupId>
        <artifactId>error_prone_annotations</artifactId>
        <version>2.1.3</version>
      </dependency>
      <dependency>
        <groupId>com.google.j2objc</groupId>
        <artifactId>j2objc-annotations</artifactId>
        <version>1.1</version>
      </dependency>
      <dependency>
        <groupId>junit</groupId>
        <artifactId>junit</artifactId>
        <version>4.11</version>
        <scope>test</scope>
      </dependency>
      <dependency>
        <groupId>org.easymock</groupId>
        <artifactId>easymock</artifactId>
        <version>3.0</version>
        <scope>test</scope>
      </dependency>
      <dependency>
        <groupId>org.mockito</groupId>
        <artifactId>mockito-core</artifactId>
        <version>2.19.0</version>
        <scope>test</scope>
      </dependency>
      <dependency>
        <groupId>com.google.jimfs</groupId>
        <artifactId>jimfs</artifactId>
        <version>1.1</version>
        <scope>test</scope>
      </dependency>
      <dependency>
        <groupId>com.google.truth</groupId>
        <artifactId>truth</artifactId>
        <version>${truth.version}</version>
        <scope>test</scope>
        <exclusions>
          <exclusion>
            <!-- use the guava we're building. -->
            <groupId>com.google.guava</groupId>
            <artifactId>guava</artifactId>
          </exclusion>
        </exclusions>
      </dependency>
      <dependency>
        <groupId>com.google.truth.extensions</groupId>
        <artifactId>truth-java8-extension</artifactId>
        <version>${truth.version}</version>
        <scope>test</scope>
        <exclusions>
          <exclusion>
            <!-- use the guava we're building. -->
            <groupId>com.google.guava</groupId>
            <artifactId>guava</artifactId>
          </exclusion>
        </exclusions>
      </dependency>
      <dependency>
        <groupId>com.google.caliper</groupId>
        <artifactId>caliper</artifactId>
        <version>1.0-beta-2</version>
        <scope>test</scope>
        <exclusions>
          <exclusion>
            <!-- use the guava we're building. -->
            <groupId>com.google.guava</groupId>
            <artifactId>guava</artifactId>
          </exclusion>
        </exclusions>
      </dependency>
    </dependencies>
  </dependencyManagement>
</project><|MERGE_RESOLUTION|>--- conflicted
+++ resolved
@@ -11,11 +11,7 @@
   </parent>
   <groupId>com.google.guava</groupId>
   <artifactId>guava-parent</artifactId>
-<<<<<<< HEAD
-  <version>25.1.0.1-jre</version>
-=======
   <version>26.0-jre</version>
->>>>>>> bbf92950
   <packaging>pom</packaging>
   <name>Guava Maven Parent</name>
   <url>https://github.com/google/guava</url>
@@ -226,11 +222,7 @@
       <dependency>
         <groupId>org.checkerframework</groupId>
         <artifactId>checker-qual</artifactId>
-<<<<<<< HEAD
         <version>2.5.3</version>
-=======
-        <version>2.5.2</version>
->>>>>>> bbf92950
       </dependency>
       <dependency>
         <groupId>com.google.errorprone</groupId>
