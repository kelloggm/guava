/*
 * Copyright (C) 2007 The Guava Authors
 *
 * Licensed under the Apache License, Version 2.0 (the "License"); you may not use this file except
 * in compliance with the License. You may obtain a copy of the License at
 *
 * http://www.apache.org/licenses/LICENSE-2.0
 *
 * Unless required by applicable law or agreed to in writing, software distributed under the License
 * is distributed on an "AS IS" BASIS, WITHOUT WARRANTIES OR CONDITIONS OF ANY KIND, either express
 * or implied. See the License for the specific language governing permissions and limitations under
 * the License.
 */

package com.google.common.util.concurrent;

import static com.google.common.base.Preconditions.checkNotNull;
import static com.google.common.util.concurrent.MoreExecutors.directExecutor;
import static java.util.concurrent.atomic.AtomicReferenceFieldUpdater.newUpdater;

import com.google.common.annotations.Beta;
import com.google.common.annotations.GwtCompatible;
import com.google.common.base.Throwables;

import java.security.AccessController;
import java.security.PrivilegedActionException;
import java.security.PrivilegedExceptionAction;
import java.util.concurrent.CancellationException;
import java.util.concurrent.ExecutionException;
import java.util.concurrent.Executor;
import java.util.concurrent.Future;
import java.util.concurrent.TimeUnit;
import java.util.concurrent.TimeoutException;
import java.util.concurrent.atomic.AtomicReferenceFieldUpdater;
import java.util.concurrent.locks.LockSupport;
import java.util.logging.Level;
import java.util.logging.Logger;

import javax.annotation.Nullable;

/**
 * An abstract implementation of {@link ListenableFuture}, intended for advanced users only. More
 * common ways to create a {@code ListenableFuture} include instantiating a {@link SettableFuture},
 * submitting a task to a {@link ListeningExecutorService}, and deriving a {@code Future} from an
 * existing one, typically using methods like {@link Futures#transform(ListenableFuture, Function)
 * Futures.transform} and {@link Futures#catching(ListenableFuture, Class, Function)
 * Futures.catching}.
 *
 * <p>This class implements all methods in {@code ListenableFuture}. Subclasses should provide a way
 * to set the result of the computation through the protected methods {@link #set(Object)}, {@link
 * #setFuture(ListenableFuture)} and {@link #setException(Throwable)}. Subclasses may also override
 * {@link #interruptTask()}, which will be invoked automatically if a call to {@link
 * #cancel(boolean) cancel(true)} succeeds in canceling the future. Subclasses should rarely
 * override other methods.
 *
 * @author Sven Mawson
 * @author Luke Sandberg
 * @since 1.0
 */
@GwtCompatible(emulated = true)
public abstract class AbstractFuture<V> implements ListenableFuture<V> {
  private static final boolean GENERATE_CANCELLATION_CAUSES =
      Boolean.parseBoolean(
          System.getProperty("guava.concurrent.generate_cancellation_cause", "false"));

  /**
   * A less abstract subclass of AbstractFuture.  This can be used to optimize setFuture by ensuring
   * that {@link #get} calls exactly the implementation of {@link AbstractFuture#get}.
   */
  abstract static class TrustedFuture<V> extends AbstractFuture<V> {
    // N.B. cancel is not overridden to be final, because many future utilities need to override
    // cancel in order to propagate cancellation to other futures.
    // TODO(lukes): with maybePropagateCancellation this is no longer really true.  Track down the
    // final few cases and eliminate their overrides of cancel()

    @Override
    public final V get() throws InterruptedException, ExecutionException {
      return super.get();
    }

    @Override
    public final V get(long timeout, TimeUnit unit)
        throws InterruptedException, ExecutionException, TimeoutException {
      return super.get(timeout, unit);
    }

    @Override
    public final boolean isDone() {
      return super.isDone();
    }

    @Override
    public final boolean isCancelled() {
      return super.isCancelled();
    }

    @Override
    public final void addListener(Runnable listener, Executor executor) {
      super.addListener(listener, executor);
    }
  }

  // Logger to log exceptions caught when running listeners.
  private static final Logger log = Logger.getLogger(AbstractFuture.class.getName());

  // A heuristic for timed gets.  If the remaining timeout is less than this, spin instead of
  // blocking.  This value is what AbstractQueuedSynchronizer uses.
  private static final long SPIN_THRESHOLD_NANOS = 1000L;

  private static final AtomicHelper ATOMIC_HELPER;

  static {
    AtomicHelper helper;

    try {
      helper = new UnsafeAtomicHelper();
<<<<<<< HEAD
    } catch (Throwable e) {
      // catch absolutely everything and fall through
    }
    if (helper == null) {
=======
    } catch (Throwable unsafeFailure) {
      // catch absolutely everything and fall through to our 'SafeAtomicHelper'
>>>>>>> 04ed5912
      // The access control checks that ARFU does means the caller class has to be AbstractFuture
      // instead of SafeAtomicHelper, so we annoyingly define these here
      try {
        helper = new SafeAtomicHelper(
            newUpdater(Waiter.class, Thread.class, "thread"),
            newUpdater(Waiter.class, Waiter.class, "next"),
            newUpdater(AbstractFuture.class, Waiter.class, "waiters"),
            newUpdater(AbstractFuture.class, Listener.class, "listeners"),
            newUpdater(AbstractFuture.class, Object.class, "value"));
      } catch (Throwable atomicReferenceFieldUpdaterFailure) {
        // Some Android 5.0.x Samsung devices have bugs in JDK reflection APIs that cause
        // getDeclaredField to throw a NoSuchFieldException when the field is definitely there.
        // For these users fallback to a suboptimal implementation, based on synchronized.  This
        // will be a definite performance hit to those users.
        log.log(Level.SEVERE, "UnsafeAtomicHelper is broken!", unsafeFailure);
        log.log(Level.SEVERE, "SafeAtomicHelper is broken!", atomicReferenceFieldUpdaterFailure);
        helper = new SynchronizedHelper();
      }
    }
    ATOMIC_HELPER = helper;

    // Prevent rare disastrous classloading in first call to LockSupport.park.
    // See: https://bugs.openjdk.java.net/browse/JDK-8074773
    @SuppressWarnings("unused")
    Class<?> ensureLoaded = LockSupport.class;
  }

  /**
   * Waiter links form a Treiber stack, in the {@link #waiters} field.
   */
  private static final class Waiter {
    static final Waiter TOMBSTONE = new Waiter(false /* ignored param */);

    @Nullable volatile Thread thread;
    @Nullable volatile Waiter next;

    /**
     * Constructor for the TOMBSTONE, avoids use of ATOMIC_HELPER in case this class is loaded
     * before the ATOMIC_HELPER. Apparently this is possible on some android platforms.
     */
    Waiter(boolean unused) {}

    Waiter() {
      // avoid volatile write, write is made visible by subsequent CAS on waiters field
      ATOMIC_HELPER.putThread(this, Thread.currentThread());
    }

    // non-volatile write to the next field. Should be made visible by subsequent CAS on waiters
    // field.
    void setNext(Waiter next) {
      ATOMIC_HELPER.putNext(this, next);
    }

    void unpark() {
      // This is racy with removeWaiter.  The consequence of the race is that we may spuriously
      // call unpark even though the thread has already removed itself from the list.  But even if
      // we did use a CAS, that race would still exist (it would just be ever so slightly smaller).
      Thread w = thread;
      if (w != null) {
        thread = null;
        LockSupport.unpark(w);
      }
    }
  }

  /**
   * Marks the given node as 'deleted' (null waiter) and then scans the list to unlink all deleted
   * nodes.  This is an O(n) operation in the common case (and O(n^2) in the worst), but we are
   * saved by two things.
   * <ul>
   *   <li>This is only called when a waiting thread times out or is interrupted.  Both of which
   *       should be rare.
   *   <li>The waiters list should be very short.
   * </ul>
   */
  private void removeWaiter(Waiter node) {
    node.thread = null; // mark as 'deleted'
    restart:
    while (true) {
      Waiter pred = null;
      Waiter curr = waiters;
      if (curr == Waiter.TOMBSTONE) {
        return; // give up if someone is calling complete
      }
      Waiter succ;
      while (curr != null) {
        succ = curr.next;
        if (curr.thread != null) { // we aren't unlinking this node, update pred.
          pred = curr;
        } else if (pred != null) { // We are unlinking this node and it has a predecessor.
          pred.next = succ;
          if (pred.thread == null) { // We raced with another node that unlinked pred. Restart.
            continue restart;
          }
        } else if (!ATOMIC_HELPER.casWaiters(this, curr, succ)) { // We are unlinking head
          continue restart; // We raced with an add or complete
        }
        curr = succ;
      }
      break;
    }
  }

  /** Listeners also form a stack through the {@link #listeners} field. */
  private static final class Listener {
    static final Listener TOMBSTONE = new Listener(null, null);
    final Runnable task;
    final Executor executor;

    // writes to next are made visible by subsequent CAS's on the listeners field
    @Nullable Listener next;

    Listener(Runnable task, Executor executor) {
      this.task = task;
      this.executor = executor;
    }
  }

  /** A special value to represent {@code null}. */
  private static final Object NULL = new Object();

  /** A special value to represent failure, when {@link #setException} is called successfully. */
  private static final class Failure {
    static final Failure FALLBACK_INSTANCE =
        new Failure(
            new Throwable("Failure occurred while trying to finish a future.") {
              @Override
              public synchronized Throwable fillInStackTrace() {
                return this; // no stack trace
              }
            });
    final Throwable exception;

    Failure(Throwable exception) {
      this.exception = checkNotNull(exception);
    }
  }

  /** A special value to represent cancellation and the 'wasInterrupted' bit. */
  private static final class Cancellation {
    final boolean wasInterrupted;
    @Nullable final Throwable cause;

    Cancellation(boolean wasInterrupted, @Nullable Throwable cause) {
      this.wasInterrupted = wasInterrupted;
      this.cause = cause;
    }
  }

  /** A special value that encodes the 'setFuture' state. */
  private final class SetFuture implements Runnable {
    final ListenableFuture<? extends V> future;

    SetFuture(ListenableFuture<? extends V> future) {
      this.future = future;
    }

    @Override
    public void run() {
      if (value != this) {
        // nothing to do, we must have been cancelled
        return;
      }
      completeWithFuture(future, this);
    }
  }

  // TODO(lukes): investigate using the @Contended annotation on these fields when jdk8 is
  // available.
  /**
   * This field encodes the current state of the future.
   *
   * <p>The valid values are:
   * <ul>
   *   <li>{@code null} initial state, nothing has happened.
   *   <li>{@link Cancellation} terminal state, {@code cancel} was called.
   *   <li>{@link Failure} terminal state, {@code setException} was called.
   *   <li>{@link SetFuture} intermediate state, {@code setFuture} was called.
   *   <li>{@link #NULL} terminal state, {@code set(null)} was called.
   *   <li>Any other non-null value, terminal state, {@code set} was called with a non-null
   *       argument.
   * </ul>
   */
  private volatile Object value;

  /** All listeners. */
  private volatile Listener listeners;

  /** All waiting threads. */
  private volatile Waiter waiters;

  /**
   * Constructor for use by subclasses.
   */
  protected AbstractFuture() {}

  // Gets and Timed Gets
  //
  // * Be responsive to interruption
  // * Don't create Waiter nodes if you aren't going to park, this helps reduce contention on the
  //   waiters field.
  // * Future completion is defined by when #value becomes non-null/non SetFuture
  // * Future completion can be observed if the waiters field contains a TOMBSTONE

  // Timed Get
  // There are a few design constraints to consider
  // * We want to be responsive to small timeouts, unpark() has non trivial latency overheads (I
  //   have observed 12 micros on 64 bit linux systems to wake up a parked thread).  So if the
  //   timeout is small we shouldn't park().  This needs to be traded off with the cpu overhead of
  //   spinning, so we use SPIN_THRESHOLD_NANOS which is what AbstractQueuedSynchronizer uses for
  //   similar purposes.
  // * We want to behave reasonably for timeouts of 0
  // * We are more responsive to completion than timeouts.  This is because parkNanos depends on
  //   system scheduling and as such we could either miss our deadline, or unpark() could be delayed
  //   so that it looks like we timed out even though we didn't.  For comparison FutureTask respects
  //   completion preferably and AQS is non-deterministic (depends on where in the queue the waiter
  //   is).  If we wanted to be strict about it, we could store the unpark() time in the Waiter
  //   node and we could use that to make a decision about whether or not we timed out prior to
  //   being unparked.

  /*
   * Improve the documentation of when InterruptedException is thrown. Our behavior matches the
   * JDK's, but the JDK's documentation is misleading.
   */

  /**
   * {@inheritDoc}
   *
   * <p>The default {@link AbstractFuture} implementation throws {@code InterruptedException} if the
   * current thread is interrupted before or during the call, even if the value is already
   * available.
   *
   * @throws InterruptedException if the current thread was interrupted before or during the call
   *     (optional but recommended).
   * @throws CancellationException {@inheritDoc}
   */
  @Override
  public V get(long timeout, TimeUnit unit)
      throws InterruptedException, TimeoutException, ExecutionException {
    // NOTE: if timeout < 0, remainingNanos will be < 0 and we will fall into the while(true) loop
    // at the bottom and throw a timeoutexception.
    long remainingNanos = unit.toNanos(timeout); // we rely on the implicit null check on unit.
    if (Thread.interrupted()) {
      throw new InterruptedException();
    }
    Object localValue = value;
    if (localValue != null & !(localValue instanceof AbstractFuture.SetFuture)) {
      return getDoneValue(localValue);
    }
    // we delay calling nanoTime until we know we will need to either park or spin
    final long endNanos = remainingNanos > 0 ? System.nanoTime() + remainingNanos : 0;
    long_wait_loop:
    if (remainingNanos >= SPIN_THRESHOLD_NANOS) {
      Waiter oldHead = waiters;
      if (oldHead != Waiter.TOMBSTONE) {
        Waiter node = new Waiter();
        do {
          node.setNext(oldHead);
          if (ATOMIC_HELPER.casWaiters(this, oldHead, node)) {
            while (true) {
              LockSupport.parkNanos(this, remainingNanos);
              // Check interruption first, if we woke up due to interruption we need to honor that.
              if (Thread.interrupted()) {
                removeWaiter(node);
                throw new InterruptedException();
              }

              // Otherwise re-read and check doneness.  If we loop then it must have been a spurious
              // wakeup
              localValue = value;
              if (localValue != null & !(localValue instanceof AbstractFuture.SetFuture)) {
                return getDoneValue(localValue);
              }

              // timed out?
              remainingNanos = endNanos - System.nanoTime();
              if (remainingNanos < SPIN_THRESHOLD_NANOS) {
                // Remove the waiter, one way or another we are done parking this thread.
                removeWaiter(node);
                break long_wait_loop; // jump down to the busy wait loop
              }
            }
          }
          oldHead = waiters; // re-read and loop.
        } while (oldHead != Waiter.TOMBSTONE);
      }
      // re-read value, if we get here then we must have observed a TOMBSTONE while trying to add a
      // waiter.
      return getDoneValue(value);
    }
    // If we get here then we have remainingNanos < SPIN_THRESHOLD_NANOS and there is no node on the
    // waiters list
    while (remainingNanos > 0) {
      localValue = value;
      if (localValue != null & !(localValue instanceof AbstractFuture.SetFuture)) {
        return getDoneValue(localValue);
      }
      if (Thread.interrupted()) {
        throw new InterruptedException();
      }
      remainingNanos = endNanos - System.nanoTime();
    }
    throw new TimeoutException();
  }

  /*
   * Improve the documentation of when InterruptedException is thrown. Our behavior matches the
   * JDK's, but the JDK's documentation is misleading.
   */

  /**
   * {@inheritDoc}
   *
   * <p>The default {@link AbstractFuture} implementation throws {@code InterruptedException} if the
   * current thread is interrupted before or during the call, even if the value is already
   * available.
   *
   * @throws InterruptedException if the current thread was interrupted before or during the call
   *     (optional but recommended).
   * @throws CancellationException {@inheritDoc}
   */
  @Override
  public V get() throws InterruptedException, ExecutionException {
    if (Thread.interrupted()) {
      throw new InterruptedException();
    }
    Object localValue = value;
    if (localValue != null & !(localValue instanceof AbstractFuture.SetFuture)) {
      return getDoneValue(localValue);
    }
    Waiter oldHead = waiters;
    if (oldHead != Waiter.TOMBSTONE) {
      Waiter node = new Waiter();
      do {
        node.setNext(oldHead);
        if (ATOMIC_HELPER.casWaiters(this, oldHead, node)) {
          // we are on the stack, now wait for completion.
          while (true) {
            LockSupport.park(this);
            // Check interruption first, if we woke up due to interruption we need to honor that.
            if (Thread.interrupted()) {
              removeWaiter(node);
              throw new InterruptedException();
            }
            // Otherwise re-read and check doneness.  If we loop then it must have been a spurious
            // wakeup
            localValue = value;
            if (localValue != null & !(localValue instanceof AbstractFuture.SetFuture)) {
              return getDoneValue(localValue);
            }
          }
        }
        oldHead = waiters; // re-read and loop.
      } while (oldHead != Waiter.TOMBSTONE);
    }
    // re-read value, if we get here then we must have observed a TOMBSTONE while trying to add a
    // waiter.
    return getDoneValue(value);
  }

  /**
   * Unboxes {@code obj}.  Assumes that obj is not {@code null} or a {@link SetFuture}.
   */
  private V getDoneValue(Object obj) throws ExecutionException {
    // While this seems like it might be too branch-y, simple benchmarking proves it to be
    // unmeasurable (comparing done AbstractFutures with immediateFuture)
    if (obj instanceof Cancellation) {
      throw cancellationExceptionWithCause("Task was cancelled.", ((Cancellation) obj).cause);
    } else if (obj instanceof Failure) {
      throw new ExecutionException(((Failure) obj).exception);
    } else if (obj == NULL) {
      return null;
    } else {
      @SuppressWarnings("unchecked") // this is the only other option
      V asV = (V) obj;
      return asV;
    }
  }

  @Override
  public boolean isDone() {
    final Object localValue = value;
    return localValue != null & !(localValue instanceof AbstractFuture.SetFuture);
  }

  @Override
  public boolean isCancelled() {
    final Object localValue = value;
    return localValue instanceof Cancellation;
  }

  /**
   * {@inheritDoc}
   *
   * <p>If a cancellation attempt succeeds on a {@code Future} that had previously been {@linkplain
   * #setFuture set asynchronously}, then the cancellation will also be propagated to the delegate
   * {@code Future} that was supplied in the {@code setFuture} call.
   */
  @Override
  public boolean cancel(boolean mayInterruptIfRunning) {
    Object localValue = value;
    if (localValue == null | localValue instanceof AbstractFuture.SetFuture) {
      // Try to delay allocating the exception.  At this point we may still lose the CAS, but it is
      // certainly less likely.
      // TODO(lukes): this exception actually makes cancellation significantly more expensive :(
      // I wonder if we should consider removing it or providing a mechanism to not do it.
      Throwable cause =
          GENERATE_CANCELLATION_CAUSES
              ? new CancellationException("Future.cancel() was called.")
              : null;
      Object valueToSet = new Cancellation(mayInterruptIfRunning, cause);
      do {
        if (ATOMIC_HELPER.casValue(this, localValue, valueToSet)) {
          // We call interuptTask before calling complete(), first which is consistent with
          // FutureTask
          if (mayInterruptIfRunning) {
            interruptTask();
          }
          complete();
          if (localValue instanceof AbstractFuture.SetFuture) {
            // propagate cancellation to the future set in setfuture, this is racy, and we don't
            // care if we are successful or not.
            ((AbstractFuture<?>.SetFuture) localValue).future.cancel(mayInterruptIfRunning);
          }
          return true;
        }
        // obj changed, reread
        localValue = value;
        // obj cannot be null at this point, because value can only change from null to non-null. So
        // if value changed (and it did since we lost the CAS), then it cannot be null.
      } while (localValue instanceof AbstractFuture.SetFuture);
    }
    return false;
  }

  /**
   * Subclasses can override this method to implement interruption of the future's computation. The
   * method is invoked automatically by a successful call to {@link #cancel(boolean) cancel(true)}.
   *
   * <p>The default implementation does nothing.
   *
   * @since 10.0
   */
  protected void interruptTask() {}

  /**
   * Returns true if this future was cancelled with {@code mayInterruptIfRunning} set to {@code
   * true}.
   *
   * @since 14.0
   */
  protected final boolean wasInterrupted() {
    final Object localValue = value;
    return (localValue instanceof Cancellation) && ((Cancellation) localValue).wasInterrupted;
  }

  /**
   * {@inheritDoc}
   *
   * @since 10.0
   */
  @Override
  public void addListener(Runnable listener, Executor executor) {
    checkNotNull(listener, "Runnable was null.");
    checkNotNull(executor, "Executor was null.");
    Listener oldHead = listeners;
    if (oldHead != Listener.TOMBSTONE) {
      Listener newNode = new Listener(listener, executor);
      do {
        newNode.next = oldHead;
        if (ATOMIC_HELPER.casListeners(this, oldHead, newNode)) {
          return;
        }
        oldHead = listeners; // re-read
      } while (oldHead != Listener.TOMBSTONE);
    }
    // If we get here then the Listener TOMBSTONE was set, which means the future is done, call
    // the listener.
    executeListener(listener, executor);
  }

  /**
   * Sets the result of this {@code Future} unless this {@code Future} has already been cancelled or
   * set (including {@linkplain #setFuture set asynchronously}). When a call to this method returns,
   * the {@code Future} is guaranteed to be {@linkplain #isDone done} <b>only if</b> the call was
   * accepted (in which case it returns {@code true}). If it returns {@code false}, the {@code
   * Future} may have previously been set asynchronously, in which case its result may not be known
   * yet. That result, though not yet known, cannot by overridden by a call to a {@code set*}
   * method, only by a call to {@link #cancel}.
   *
   * @param value the value to be used as the result
   * @return true if the attempt was accepted, completing the {@code Future}
   */
  protected boolean set(@Nullable V value) {
    Object valueToSet = value == null ? NULL : value;
    if (ATOMIC_HELPER.casValue(this, null, valueToSet)) {
      complete();
      return true;
    }
    return false;
  }

  /**
   * Sets the failed result of this {@code Future} unless this {@code Future} has already been
   * cancelled or set (including {@linkplain #setFuture set asynchronously}). When a call to this
   * method returns, the {@code Future} is guaranteed to be {@linkplain #isDone done} <b>only if</b>
   * the call was accepted (in which case it returns {@code true}). If it returns {@code false}, the
   * {@code Future} may have previously been set asynchronously, in which case its result may not be
   * known yet. That result, though not yet known, cannot by overridden by a call to a {@code set*}
   * method, only by a call to {@link #cancel}.
   *
   * @param throwable the exception to be used as the failed result
   * @return true if the attempt was accepted, completing the {@code Future}
   */
  protected boolean setException(Throwable throwable) {
    Object valueToSet = new Failure(checkNotNull(throwable));
    if (ATOMIC_HELPER.casValue(this, null, valueToSet)) {
      complete();
      return true;
    }
    return false;
  }

  /**
   * Sets the result of this {@code Future} to match the supplied input {@code Future} once the
   * supplied {@code Future} is done, unless this {@code Future} has already been cancelled or set
   * (including "set asynchronously," defined below).
   *
   * <p>If the supplied future is {@linkplain #isDone done} when this method is called and the call
   * is accepted, then this future is guaranteed to have been completed with the supplied future by
   * the time this method returns. If the supplied future is not done and the call is accepted, then
   * the future will be <i>set asynchronously</i>. Note that such a result, though not yet known,
   * cannot by overridden by a call to a {@code set*} method, only by a call to {@link #cancel}.
   *
   * <p>If the call {@code setFuture(delegate)} is accepted and this {@code Future} is later
   * cancelled, cancellation will be propagated to {@code delegate}. Additionally, any call to
   * {@code setFuture} after any cancellation will propagate cancellation to the supplied {@code
   * Future}.
   *
   * @param future the future to delegate to
   * @return true if the attempt was accepted, indicating that the {@code Future} was not previously
   *     cancelled or set.
   * @since 19.0
   */
  @Beta
  protected boolean setFuture(ListenableFuture<? extends V> future) {
    checkNotNull(future);
    Object localValue = value;
    if (localValue == null) {
      if (future.isDone()) {
        return completeWithFuture(future, null);
      }
      SetFuture valueToSet = new SetFuture(future);
      if (ATOMIC_HELPER.casValue(this, null, valueToSet)) {
        // the listener is responsible for calling completeWithFuture, directExecutor is appropriate
        // since all we are doing is unpacking a completed future which should be fast.
        try {
          future.addListener(valueToSet, directExecutor());
        } catch (Throwable t) {
          // addListener has thrown an exception!  SetFuture.run can't throw any exceptions so this
          // must have been caused by addListener itself.  The most likely explanation is a
          // misconfigured mock.  Try to switch to Failure.
          Failure failure;
          try {
            failure = new Failure(t);
          } catch (Throwable oomMostLikely) {
            failure = Failure.FALLBACK_INSTANCE;
          }
          // Note: The only way this CAS could fail is if cancel() has raced with us. That is ok.
          ATOMIC_HELPER.casValue(this, valueToSet, failure);
        }
        return true;
      }
      localValue = value; // we lost the cas, fall through and maybe cancel
    }
    // The future has already been set to something.  If it is cancellation we should cancel the
    // incoming future.
    if (localValue instanceof Cancellation) {
      // we don't care if it fails, this is best-effort.
      future.cancel(((Cancellation) localValue).wasInterrupted);
    }
    return false;
  }

  /**
   * Called when a future passed via setFuture has completed.
   *
   * @param future the done future to complete this future with.
   * @param expected the expected value of the {@link #value} field.
   */
  private boolean completeWithFuture(ListenableFuture<? extends V> future, Object expected) {
    Object valueToSet;
    if (future instanceof TrustedFuture) {
      // Break encapsulation for TrustedFuture instances since we know that subclasses cannot
      // override .get() (since it is final) and therefore this is equivalent to calling .get()
      // and unpacking the exceptions like we do below (just much faster because it is a single
      // field read instead of a read, several branches and possibly creating exceptions).
      valueToSet = ((AbstractFuture<?>) future).value;
    } else {
      // Otherwise calculate valueToSet by calling .get()
      try {
        V v = Uninterruptibles.getUninterruptibly(future);
        valueToSet = v == null ? NULL : v;
      } catch (ExecutionException exception) {
        valueToSet = new Failure(exception.getCause());
      } catch (CancellationException cancellation) {
        valueToSet = new Cancellation(false, cancellation);
      } catch (Throwable t) {
        valueToSet = new Failure(t);
      }
    }
    // The only way this can fail is if we raced with another thread calling cancel(). If we lost
    // that race then there is nothing to do.
    if (ATOMIC_HELPER.casValue(AbstractFuture.this, expected, valueToSet)) {
      complete();
      return true;
    }
    return false;
  }

  /** Unblocks all threads and runs all listeners. */
  private void complete() {
    for (Waiter currentWaiter = clearWaiters();
        currentWaiter != null;
        currentWaiter = currentWaiter.next) {
      currentWaiter.unpark();
    }
    // We need to reverse the list to handle buggy listeners that depend on ordering.
    Listener currentListener = clearListeners();
    Listener reversedList = null;
    while (currentListener != null) {
      Listener tmp = currentListener;
      currentListener = currentListener.next;
      tmp.next = reversedList;
      reversedList = tmp;
    }
    for (; reversedList != null; reversedList = reversedList.next) {
      executeListener(reversedList.task, reversedList.executor);
    }
    // We call this after the listeners on the theory that done() will only be used for 'cleanup'
    // oriented tasks (e.g. clearing fields) and so can wait behind listeners which may be executing
    // more important work.  A counter argument would be that done() is trusted code and therefore
    // it would be safe to run before potentially slow or poorly behaved listeners.  Reevaluate this
    // once we have more examples of done() implementations.
    done();
  }

  /** 
   * Callback method that is called immediately after the future is completed.
   * 
   * <p>This is called exactly once, after all listeners have executed.  By default it does nothing.
   */
  // TODO(cpovirk): @ForOverride https://github.com/google/error-prone/issues/342
  void done() {}

  /**
   * Returns the exception that this {@code Future} completed with. This includes completion through
   * a call to {@link setException} or {@link setFuture}{@code (failedFuture)} but not cancellation.
   *
   * @throws RuntimeException if the {@code Future} has not failed
   */
  final Throwable trustedGetException() {
    return ((Failure) value).exception;
  }

  /**
   * If this future has been cancelled (and possibly interrupted), cancels (and possibly interrupts)
   * the given future (if available).
   *
   * <p>This method should be used only when this future is completed. It is designed to be called
   * from {@code done}.
   */
  final void maybePropagateCancellation(@Nullable Future<?> related) {
    if (related != null & isCancelled()) {
      related.cancel(wasInterrupted());
    }
  }

  /** Clears the {@link #waiters} list and returns the most recently added value. */
  private Waiter clearWaiters() {
    Waiter head;
    do {
      head = waiters;
    } while (!ATOMIC_HELPER.casWaiters(this, head, Waiter.TOMBSTONE));
    return head;
  }

  /** Clears the {@link #listeners} list and returns the most recently added value. */
  private Listener clearListeners() {
    Listener head;
    do {
      head = listeners;
    } while (!ATOMIC_HELPER.casListeners(this, head, Listener.TOMBSTONE));
    return head;
  }

  /**
   * Submits the given runnable to the given {@link Executor} catching and logging all
   * {@linkplain RuntimeException runtime exceptions} thrown by the executor.
   */
  private static void executeListener(Runnable runnable, Executor executor) {
    try {
      executor.execute(runnable);
    } catch (RuntimeException e) {
      // Log it and keep going, bad runnable and/or executor.  Don't
      // punish the other runnables if we're given a bad one.  We only
      // catch RuntimeException because we want Errors to propagate up.
      log.log(
          Level.SEVERE,
          "RuntimeException while executing runnable " + runnable + " with executor " + executor,
          e);
    }
  }

  static final CancellationException cancellationExceptionWithCause(
      @Nullable String message, @Nullable Throwable cause) {
    CancellationException exception = new CancellationException(message);
    exception.initCause(cause);
    return exception;
  }

  private abstract static class AtomicHelper {
    /** Non volatile write of the thread to the {@link Waiter#thread} field. */
    abstract void putThread(Waiter waiter, Thread newValue);

    /** Non volatile write of the waiter to the {@link Waiter#next} field. */
    abstract void putNext(Waiter waiter, Waiter newValue);

    /** Performs a CAS operation on the {@link #waiters} field. */
    abstract boolean casWaiters(AbstractFuture<?> future, Waiter expect, Waiter update);

    /** Performs a CAS operation on the {@link #listeners} field. */
    abstract boolean casListeners(AbstractFuture<?> future, Listener expect, Listener update);

    /** Performs a CAS operation on the {@link #value} field. */
<<<<<<< HEAD
    abstract boolean casValue(AbstractFuture future, Object expected, Object v);
  }

  /**
   * {@link AtomicHelper} based on {@link sun.misc.Unsafe}.  
   * 
=======
    abstract boolean casValue(AbstractFuture<?> future, Object expect, Object update);
  }

  /**
   * {@link AtomicHelper} based on {@link sun.misc.Unsafe}.
   *
>>>>>>> 04ed5912
   * <p>Static initialization of this class will fail if the {@link sun.misc.Unsafe} object cannot
   * be accessed. 
   */
  private static final class UnsafeAtomicHelper extends AtomicHelper {
    static final sun.misc.Unsafe UNSAFE;
    static final long LISTENERS_OFFSET;
    static final long WAITERS_OFFSET;
    static final long VALUE_OFFSET;
    static final long WAITER_THREAD_OFFSET;
    static final long WAITER_NEXT_OFFSET;

    static {
      sun.misc.Unsafe unsafe = null;
      try {
        unsafe = sun.misc.Unsafe.getUnsafe();
      } catch (SecurityException tryReflectionInstead) {
        try {
          unsafe =
              AccessController.doPrivileged(
                  new PrivilegedExceptionAction<sun.misc.Unsafe>() {
                    @Override
                    public sun.misc.Unsafe run() throws Exception {
                      Class<sun.misc.Unsafe> k = sun.misc.Unsafe.class;
                      for (java.lang.reflect.Field f : k.getDeclaredFields()) {
                        f.setAccessible(true);
                        Object x = f.get(null);
                        if (k.isInstance(x)) {
                          return k.cast(x);
                        }
                      }
                      throw new NoSuchFieldError("the Unsafe");
                    }
                  });
        } catch (PrivilegedActionException e) {
          throw new RuntimeException("Could not initialize intrinsics", e.getCause());
        }
      }
      try {
        Class<?> abstractFuture = AbstractFuture.class;
        WAITERS_OFFSET = unsafe.objectFieldOffset(abstractFuture.getDeclaredField("waiters"));
        LISTENERS_OFFSET = unsafe.objectFieldOffset(abstractFuture.getDeclaredField("listeners"));
        VALUE_OFFSET = unsafe.objectFieldOffset(abstractFuture.getDeclaredField("value"));
        WAITER_THREAD_OFFSET = unsafe.objectFieldOffset(Waiter.class.getDeclaredField("thread"));
        WAITER_NEXT_OFFSET = unsafe.objectFieldOffset(Waiter.class.getDeclaredField("next"));
        UNSAFE = unsafe;
      } catch (Exception e) {
        throw Throwables.propagate(e);
      }
    }

    @Override
    void putThread(Waiter waiter, Thread newValue) {
      UNSAFE.putObject(waiter, WAITER_THREAD_OFFSET, newValue);
    }

    @Override
    void putNext(Waiter waiter, Waiter newValue) {
      UNSAFE.putObject(waiter, WAITER_NEXT_OFFSET, newValue);
    }

    /** Performs a CAS operation on the {@link #waiters} field. */
    @Override
    boolean casWaiters(AbstractFuture<?> future, Waiter expect, Waiter update) {
      return UNSAFE.compareAndSwapObject(future, WAITERS_OFFSET, expect, update);
    }

    /** Performs a CAS operation on the {@link #listeners} field. */
    @Override
    boolean casListeners(AbstractFuture<?> future, Listener expect, Listener update) {
      return UNSAFE.compareAndSwapObject(future, LISTENERS_OFFSET, expect, update);
    }

    /** Performs a CAS operation on the {@link #value} field. */
    @Override
    boolean casValue(AbstractFuture<?> future, Object expect, Object update) {
      return UNSAFE.compareAndSwapObject(future, VALUE_OFFSET, expect, update);
    }
  }

  /** {@link AtomicHelper} based on {@link AtomicReferenceFieldUpdater}. */
  private static final class SafeAtomicHelper extends AtomicHelper {
<<<<<<< HEAD
    @Override
    void putThread(Waiter waiter, Thread thread) {
      WAITER_THREAD_UPDATER.lazySet(waiter, thread);
    }

    @Override
    void putNext(Waiter waiter, Waiter next) {
      WAITER_NEXT_UPDATER.lazySet(waiter, next);
    }

    @Override
    boolean casWaiters(AbstractFuture future, Waiter curr, Waiter next) {
      return WAITERS_UPDATER.compareAndSet(future, curr, next);
    }

    @Override
    boolean casListeners(AbstractFuture future, Listener curr, Listener next) {
      return LISTENERS_UPDATER.compareAndSet(future, curr, next);
    }

    @Override
    boolean casValue(AbstractFuture future, Object expected, Object v) {
      return VALUE_UPDATER.compareAndSet(future, expected, v);
=======
    final AtomicReferenceFieldUpdater<Waiter, Thread> waiterThreadUpdater;
    final AtomicReferenceFieldUpdater<Waiter, Waiter> waiterNextUpdater;
    final AtomicReferenceFieldUpdater<AbstractFuture, Waiter> waitersUpdater;
    final AtomicReferenceFieldUpdater<AbstractFuture, Listener> listenersUpdater;
    final AtomicReferenceFieldUpdater<AbstractFuture, Object> valueUpdater;

    SafeAtomicHelper(
        AtomicReferenceFieldUpdater<Waiter, Thread> waiterThreadUpdater,
        AtomicReferenceFieldUpdater<Waiter, Waiter> waiterNextUpdater,
        AtomicReferenceFieldUpdater<AbstractFuture, Waiter> waitersUpdater,
        AtomicReferenceFieldUpdater<AbstractFuture, Listener> listenersUpdater,
        AtomicReferenceFieldUpdater<AbstractFuture, Object> valueUpdater) {
      this.waiterThreadUpdater = waiterThreadUpdater;
      this.waiterNextUpdater = waiterNextUpdater;
      this.waitersUpdater = waitersUpdater;
      this.listenersUpdater = listenersUpdater;
      this.valueUpdater = valueUpdater;
    }

    @Override
    void putThread(Waiter waiter, Thread newValue) {
      waiterThreadUpdater.lazySet(waiter, newValue);
    }

    @Override
    void putNext(Waiter waiter, Waiter newValue) {
      waiterNextUpdater.lazySet(waiter, newValue);
    }

    @Override
    boolean casWaiters(AbstractFuture<?> future, Waiter expect, Waiter update) {
      return waitersUpdater.compareAndSet(future, expect, update);
    }

    @Override
    boolean casListeners(AbstractFuture<?> future, Listener expect, Listener update) {
      return listenersUpdater.compareAndSet(future, expect, update);
    }

    @Override
    boolean casValue(AbstractFuture<?> future, Object expect, Object update) {
      return valueUpdater.compareAndSet(future, expect, update);
    }
  }

  /**
   * {@link AtomicHelper} based on {@code synchronized} and volatile writes.
   *
   * <p>This is an implementation of last resort for when certain basic VM features are broken
   * (like AtomicReferenceFieldUpdater).
   */
  private static final class SynchronizedHelper extends AtomicHelper {
    @Override
    void putThread(Waiter waiter, Thread newValue) {
      waiter.thread = newValue;
    }

    @Override
    void putNext(Waiter waiter, Waiter newValue) {
      waiter.next = newValue;
    }

    @Override
    boolean casWaiters(AbstractFuture<?> future, Waiter expect, Waiter update) {
      synchronized (future) {
        if (future.waiters == expect) {
          future.waiters = update;
          return true;
        }
        return false;
      }
    }

    @Override
    boolean casListeners(AbstractFuture<?> future, Listener expect, Listener update) {
      synchronized (future) {
        if (future.listeners == expect) {
          future.listeners = update;
          return true;
        }
        return false;
      }
    }

    @Override
    boolean casValue(AbstractFuture<?> future, Object expect, Object update) {
      synchronized (future) {
        if (future.value == expect) {
          future.value = update;
          return true;
        }
        return false;
      }
>>>>>>> 04ed5912
    }
  }
}<|MERGE_RESOLUTION|>--- conflicted
+++ resolved
@@ -114,15 +114,8 @@
 
     try {
       helper = new UnsafeAtomicHelper();
-<<<<<<< HEAD
-    } catch (Throwable e) {
-      // catch absolutely everything and fall through
-    }
-    if (helper == null) {
-=======
     } catch (Throwable unsafeFailure) {
       // catch absolutely everything and fall through to our 'SafeAtomicHelper'
->>>>>>> 04ed5912
       // The access control checks that ARFU does means the caller class has to be AbstractFuture
       // instead of SafeAtomicHelper, so we annoyingly define these here
       try {
@@ -770,9 +763,9 @@
     done();
   }
 
-  /** 
+  /**
    * Callback method that is called immediately after the future is completed.
-   * 
+   *
    * <p>This is called exactly once, after all listeners have executed.  By default it does nothing.
    */
   // TODO(cpovirk): @ForOverride https://github.com/google/error-prone/issues/342
@@ -858,23 +851,14 @@
     abstract boolean casListeners(AbstractFuture<?> future, Listener expect, Listener update);
 
     /** Performs a CAS operation on the {@link #value} field. */
-<<<<<<< HEAD
-    abstract boolean casValue(AbstractFuture future, Object expected, Object v);
-  }
-
-  /**
-   * {@link AtomicHelper} based on {@link sun.misc.Unsafe}.  
-   * 
-=======
     abstract boolean casValue(AbstractFuture<?> future, Object expect, Object update);
   }
 
   /**
    * {@link AtomicHelper} based on {@link sun.misc.Unsafe}.
    *
->>>>>>> 04ed5912
    * <p>Static initialization of this class will fail if the {@link sun.misc.Unsafe} object cannot
-   * be accessed. 
+   * be accessed.
    */
   private static final class UnsafeAtomicHelper extends AtomicHelper {
     static final sun.misc.Unsafe UNSAFE;
@@ -954,31 +938,6 @@
 
   /** {@link AtomicHelper} based on {@link AtomicReferenceFieldUpdater}. */
   private static final class SafeAtomicHelper extends AtomicHelper {
-<<<<<<< HEAD
-    @Override
-    void putThread(Waiter waiter, Thread thread) {
-      WAITER_THREAD_UPDATER.lazySet(waiter, thread);
-    }
-
-    @Override
-    void putNext(Waiter waiter, Waiter next) {
-      WAITER_NEXT_UPDATER.lazySet(waiter, next);
-    }
-
-    @Override
-    boolean casWaiters(AbstractFuture future, Waiter curr, Waiter next) {
-      return WAITERS_UPDATER.compareAndSet(future, curr, next);
-    }
-
-    @Override
-    boolean casListeners(AbstractFuture future, Listener curr, Listener next) {
-      return LISTENERS_UPDATER.compareAndSet(future, curr, next);
-    }
-
-    @Override
-    boolean casValue(AbstractFuture future, Object expected, Object v) {
-      return VALUE_UPDATER.compareAndSet(future, expected, v);
-=======
     final AtomicReferenceFieldUpdater<Waiter, Thread> waiterThreadUpdater;
     final AtomicReferenceFieldUpdater<Waiter, Waiter> waiterNextUpdater;
     final AtomicReferenceFieldUpdater<AbstractFuture, Waiter> waitersUpdater;
@@ -1072,7 +1031,6 @@
         }
         return false;
       }
->>>>>>> 04ed5912
     }
   }
 }