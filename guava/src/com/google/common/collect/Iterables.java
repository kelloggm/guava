/*
 * Copyright (C) 2007 The Guava Authors
 *
 * Licensed under the Apache License, Version 2.0 (the "License");
 * you may not use this file except in compliance with the License.
 * You may obtain a copy of the License at
 *
 * http://www.apache.org/licenses/LICENSE-2.0
 *
 * Unless required by applicable law or agreed to in writing, software
 * distributed under the License is distributed on an "AS IS" BASIS,
 * WITHOUT WARRANTIES OR CONDITIONS OF ANY KIND, either express or implied.
 * See the License for the specific language governing permissions and
 * limitations under the License.
 */

package com.google.common.collect;

import org.checkerframework.dataflow.qual.Pure;
import org.checkerframework.framework.qual.AnnotatedFor;

import static com.google.common.base.Preconditions.checkArgument;
import static com.google.common.base.Preconditions.checkNotNull;
import static com.google.common.collect.CollectPreconditions.checkRemove;

import com.google.common.annotations.Beta;
import com.google.common.annotations.GwtCompatible;
import com.google.common.annotations.GwtIncompatible;
import com.google.common.base.Function;
import com.google.common.base.Optional;
import com.google.common.base.Predicate;
import com.google.errorprone.annotations.CanIgnoreReturnValue;
import java.util.Collection;
import java.util.Comparator;
import java.util.Iterator;
import java.util.List;
import java.util.NoSuchElementException;
import java.util.Queue;
import java.util.RandomAccess;
import java.util.Set;
import java.util.Spliterator;
import java.util.function.Consumer;
import java.util.stream.Stream;
import javax.annotation.Nullable;

/**
 * An assortment of mainly legacy static utility methods that operate on or return objects of type
 * {@code Iterable}. Except as noted, each method has a corresponding {@link Iterator}-based method
 * in the {@link Iterators} class.
 *
 * <p><b>Java 8 users:</b> several common uses for this class are now more comprehensively addressed
 * by the new {@link java.util.stream.Stream} library. Read the method documentation below for
 * comparisons. This class is not being deprecated, but we gently encourage you to migrate to
 * streams.
 *
 * <p><i>Performance notes:</i> Unless otherwise noted, all of the iterables produced in this class
 * are <i>lazy</i>, which means that their iterators only advance the backing iteration when
 * absolutely necessary.
 *
 * <p>See the Guava User Guide article on <a href=
 * "https://github.com/google/guava/wiki/CollectionUtilitiesExplained#iterables"> {@code
 * Iterables}</a>.
 *
 * @author Kevin Bourrillion
 * @author Jared Levy
 * @since 2.0
 */
@AnnotatedFor({"nullness"})
@GwtCompatible(emulated = true)
public final class Iterables {
  private Iterables() {}

  /** Returns an unmodifiable view of {@code iterable}. */
  public static <T extends @Nullable Object> Iterable<T> unmodifiableIterable(final Iterable<? extends T> iterable) {
    checkNotNull(iterable);
    if (iterable instanceof UnmodifiableIterable || iterable instanceof ImmutableCollection) {
      @SuppressWarnings("unchecked") // Since it's unmodifiable, the covariant cast is safe
      Iterable<T> result = (Iterable<T>) iterable;
      return result;
    }
    return new UnmodifiableIterable<>(iterable);
  }

  /**
   * Simply returns its argument.
   *
   * @deprecated no need to use this
   * @since 10.0
   */
  @Deprecated
  public static <E> Iterable<E> unmodifiableIterable(ImmutableCollection<E> iterable) {
    return checkNotNull(iterable);
  }

  private static final class UnmodifiableIterable<T> extends FluentIterable<T> {
    private final Iterable<? extends T> iterable;

    private UnmodifiableIterable(Iterable<? extends T> iterable) {
      this.iterable = iterable;
    }

    @Override
    public Iterator<T> iterator() {
      return Iterators.unmodifiableIterator(iterable.iterator());
    }

    @Override
    public void forEach(Consumer<? super T> action) {
      iterable.forEach(action);
    }

    @SuppressWarnings("unchecked") // safe upcast, assuming no one has a crazy Spliterator subclass
    @Override
    public Spliterator<T> spliterator() {
      return (Spliterator<T>) iterable.spliterator();
    }

    @Override
    public String toString() {
      return iterable.toString();
    }
    // no equals and hashCode; it would break the contract!
  }

  /**
   * Returns the number of elements in {@code iterable}.
   */
  public static int size(Iterable<?> iterable) {
    return (iterable instanceof Collection)
        ? ((Collection<?>) iterable).size()
        : Iterators.size(iterable.iterator());
  }

  /**
   * Returns {@code true} if {@code iterable} contains any object for which {@code equals(element)}
   * is true.
   */
  @Pure
  public static boolean contains(Iterable<?> iterable, @Nullable Object element) {
    if (iterable instanceof Collection) {
      Collection<?> collection = (Collection<?>) iterable;
      return Collections2.safeContains(collection, element);
    }
    return Iterators.contains(iterable.iterator(), element);
  }

  /**
   * Removes, from an iterable, every element that belongs to the provided
   * collection.
   *
   * <p>This method calls {@link Collection#removeAll} if {@code iterable} is a
   * collection, and {@link Iterators#removeAll} otherwise.
   *
   * @param removeFrom the iterable to (potentially) remove elements from
   * @param elementsToRemove the elements to remove
   * @return {@code true} if any element was removed from {@code iterable}
   */
  @CanIgnoreReturnValue
  public static boolean removeAll(Iterable<?> removeFrom, Collection<?> elementsToRemove) {
    return (removeFrom instanceof Collection)
        ? ((Collection<?>) removeFrom).removeAll(checkNotNull(elementsToRemove))
        : Iterators.removeAll(removeFrom.iterator(), elementsToRemove);
  }

  /**
   * Removes, from an iterable, every element that does not belong to the
   * provided collection.
   *
   * <p>This method calls {@link Collection#retainAll} if {@code iterable} is a
   * collection, and {@link Iterators#retainAll} otherwise.
   *
   * @param removeFrom the iterable to (potentially) remove elements from
   * @param elementsToRetain the elements to retain
   * @return {@code true} if any element was removed from {@code iterable}
   */
  @CanIgnoreReturnValue
  public static boolean retainAll(Iterable<?> removeFrom, Collection<?> elementsToRetain) {
    return (removeFrom instanceof Collection)
        ? ((Collection<?>) removeFrom).retainAll(checkNotNull(elementsToRetain))
        : Iterators.retainAll(removeFrom.iterator(), elementsToRetain);
  }

  /**
   * Removes, from an iterable, every element that satisfies the provided
   * predicate.
   *
   * <p>Removals may or may not happen immediately as each element is tested
   * against the predicate.  The behavior of this method is not specified if
   * {@code predicate} is dependent on {@code removeFrom}.
   *
   * <p><b>Java 8 users:</b> if {@code removeFrom} is a {@link Collection},
   * use {@code removeFrom.removeIf(predicate)} instead.
   *
   * @param removeFrom the iterable to (potentially) remove elements from
   * @param predicate a predicate that determines whether an element should
   *     be removed
   * @return {@code true} if any elements were removed from the iterable
   *
   * @throws UnsupportedOperationException if the iterable does not support
   *     {@code remove()}.
   * @since 2.0
   */
  @CanIgnoreReturnValue
  public static <T> boolean removeIf(Iterable<T> removeFrom, Predicate<? super T> predicate) {
    if (removeFrom instanceof Collection) {
      return ((Collection<T>) removeFrom).removeIf(predicate);
    }
    return Iterators.removeIf(removeFrom.iterator(), predicate);
  }

  /**
   * Removes and returns the first matching element, or returns {@code null} if there is none.
   */
  @Nullable
  static <T> T removeFirstMatching(Iterable<T> removeFrom, Predicate<? super T> predicate) {
    checkNotNull(predicate);
    Iterator<T> iterator = removeFrom.iterator();
    while (iterator.hasNext()) {
      T next = iterator.next();
      if (predicate.apply(next)) {
        iterator.remove();
        return next;
      }
    }
    return null;
  }

  /**
   * Determines whether two iterables contain equal elements in the same order.
   * More specifically, this method returns {@code true} if {@code iterable1}
   * and {@code iterable2} contain the same number of elements and every element
   * of {@code iterable1} is equal to the corresponding element of
   * {@code iterable2}.
   */
  public static boolean elementsEqual(Iterable<?> iterable1, Iterable<?> iterable2) {
    if (iterable1 instanceof Collection && iterable2 instanceof Collection) {
      Collection<?> collection1 = (Collection<?>) iterable1;
      Collection<?> collection2 = (Collection<?>) iterable2;
      if (collection1.size() != collection2.size()) {
        return false;
      }
    }
    return Iterators.elementsEqual(iterable1.iterator(), iterable2.iterator());
  }

  /**
   * Returns a string representation of {@code iterable}, with the format {@code
   * [e1, e2, ..., en]} (that is, identical to {@link java.util.Arrays
   * Arrays}{@code .toString(Iterables.toArray(iterable))}). Note that for
   * <i>most</i> implementations of {@link Collection}, {@code
   * collection.toString()} also gives the same result, but that behavior is not
   * generally guaranteed.
   */
  @Pure
  public static String toString(Iterable<?> iterable) {
    return Iterators.toString(iterable.iterator());
  }

  /**
   * Returns the single element contained in {@code iterable}.
   *
   * <p><b>Java 8 users:</b> the {@code Stream} equivalent to this method is {@code
   * stream.collect(MoreCollectors.onlyElement())}.
   *
   * @throws NoSuchElementException if the iterable is empty
   * @throws IllegalArgumentException if the iterable contains multiple elements
   */
  public static <T extends /*@org.checkerframework.checker.nullness.qual.Nullable*/ Object> T getOnlyElement(Iterable<T> iterable) {
    return Iterators.getOnlyElement(iterable.iterator());
  }

  /**
   * Returns the single element contained in {@code iterable}, or {@code defaultValue} if the
   * iterable is empty.
   *
   * <p><b>Java 8 users:</b> the {@code Stream} equivalent to this method is {@code
   * stream.collect(MoreCollectors.toOptional()).orElse(defaultValue)}.
   *
   * @throws IllegalArgumentException if the iterator contains multiple elements
   */
  @Nullable
  public static <T extends /*@org.checkerframework.checker.nullness.qual.Nullable*/ Object> T getOnlyElement(Iterable<? extends T> iterable, @Nullable T defaultValue) {
    return Iterators.getOnlyElement(iterable.iterator(), defaultValue);
  }

  /**
   * Copies an iterable's elements into an array.
   *
   * @param iterable the iterable to copy
   * @param type the type of the elements
   * @return a newly-allocated array into which all the elements of the iterable
   *     have been copied
   */
  @GwtIncompatible // Array.newInstance(Class, int)
  public static <T> T[] toArray(Iterable<? extends T> iterable, Class<T> type) {
    return toArray(iterable, ObjectArrays.newArray(type, 0));
  }

  static <T> T[] toArray(Iterable<? extends T> iterable, T[] array) {
    Collection<? extends T> collection = castOrCopyToCollection(iterable);
    return collection.toArray(array);
  }

  /**
   * Copies an iterable's elements into an array.
   *
   * @param iterable the iterable to copy
   * @return a newly-allocated array into which all the elements of the iterable
   *     have been copied
   */
  static Object[] toArray(Iterable<?> iterable) {
    return castOrCopyToCollection(iterable).toArray();
  }

  /**
   * Converts an iterable into a collection. If the iterable is already a
   * collection, it is returned. Otherwise, an {@link java.util.ArrayList} is
   * created with the contents of the iterable in the same iteration order.
   */
  private static <E> Collection<E> castOrCopyToCollection(Iterable<E> iterable) {
    return (iterable instanceof Collection)
        ? (Collection<E>) iterable
        : Lists.newArrayList(iterable.iterator());
  }

  /**
   * Adds all elements in {@code iterable} to {@code collection}.
   *
   * @return {@code true} if {@code collection} was modified as a result of this
   *     operation.
   */
  @CanIgnoreReturnValue
  public static <T> boolean addAll(Collection<T> addTo, Iterable<? extends T> elementsToAdd) {
    if (elementsToAdd instanceof Collection) {
      Collection<? extends T> c = Collections2.cast(elementsToAdd);
      return addTo.addAll(c);
    }
    return Iterators.addAll(addTo, checkNotNull(elementsToAdd).iterator());
  }

  /**
   * Returns the number of elements in the specified iterable that equal the specified object. This
   * implementation avoids a full iteration when the iterable is a {@link Multiset} or {@link Set}.
   *
   * <p><b>Java 8 users:</b> In most cases, the {@code Stream} equivalent of this method is {@code
   * stream.filter(element::equals).count()}. If {@code element} might be null, use {@code
   * stream.filter(Predicate.isEqual(element)).count()} instead.
   *
   * @see java.util.Collections#frequency(Collection, Object) Collections.frequency(Collection,
   *      Object)
   */
  public static int frequency(Iterable<?> iterable, @Nullable Object element) {
    if ((iterable instanceof Multiset)) {
      return ((Multiset<?>) iterable).count(element);
    } else if ((iterable instanceof Set)) {
      return ((Set<?>) iterable).contains(element) ? 1 : 0;
    }
    return Iterators.frequency(iterable.iterator(), element);
  }

  /**
   * Returns an iterable whose iterators cycle indefinitely over the elements of {@code iterable}.
   *
   * <p>That iterator supports {@code remove()} if {@code iterable.iterator()} does. After {@code
   * remove()} is called, subsequent cycles omit the removed element, which is no longer in {@code
   * iterable}. The iterator's {@code hasNext()} method returns {@code true} until {@code iterable}
   * is empty.
   *
   * <p><b>Warning:</b> Typical uses of the resulting iterator may produce an infinite loop. You
   * should use an explicit {@code break} or be certain that you will eventually remove all the
   * elements.
   *
   * <p>To cycle over the iterable {@code n} times, use the following: {@code
   * Iterables.concat(Collections.nCopies(n, iterable))}
   *
   * <p><b>Java 8 users:</b> The {@code Stream} equivalent of this method is {@code
   * Stream.generate(() -> iterable).flatMap(Streams::stream)}.
   */
  public static <T> Iterable<T> cycle(final Iterable<T> iterable) {
    checkNotNull(iterable);
    return new FluentIterable<T>() {
      @Override
      public Iterator<T> iterator() {
        return Iterators.cycle(iterable);
      }

      @Pure
      @Override
      public Spliterator<T> spliterator() {
        return Stream.generate(() -> iterable).flatMap(Streams::stream).spliterator();
      }

      @Override
      public String toString() {
        return iterable.toString() + " (cycled)";
      }
    };
  }

  /**
   * Returns an iterable whose iterators cycle indefinitely over the provided elements.
   *
   * <p>After {@code remove} is invoked on a generated iterator, the removed element will no longer
   * appear in either that iterator or any other iterator created from the same source iterable.
   * That is, this method behaves exactly as {@code Iterables.cycle(Lists.newArrayList(elements))}.
   * The iterator's {@code hasNext} method returns {@code true} until all of the original elements
   * have been removed.
   *
   * <p><b>Warning:</b> Typical uses of the resulting iterator may produce an infinite loop. You
   * should use an explicit {@code break} or be certain that you will eventually remove all the
   * elements.
   *
   * <p>To cycle over the elements {@code n} times, use the following: {@code
   * Iterables.concat(Collections.nCopies(n, Arrays.asList(elements)))}
   *
   * <p><b>Java 8 users:</b> If passing a single element {@code e}, the {@code Stream} equivalent of
   * this method is {@code Stream.generate(() -> e)}. Otherwise, put the elements in a collection
   * and use {@code Stream.generate(() -> collection).flatMap(Collection::stream)}.
   */
  @SafeVarargs
  public static <T> Iterable<T> cycle(T... elements) {
    return cycle(Lists.newArrayList(elements));
  }

  /**
   * Combines two iterables into a single iterable. The returned iterable has an iterator that
   * traverses the elements in {@code a}, followed by the elements in {@code b}. The source
   * iterators are not polled until necessary.
   *
   * <p>The returned iterable's iterator supports {@code remove()} when the corresponding input
   * iterator supports it.
   *
   * <p><b>Java 8 users:</b> The {@code Stream} equivalent of this method is {@code
   * Stream.concat(a, b)}.
   */
  public static <T extends /*@org.checkerframework.checker.nullness.qual.Nullable*/ Object> Iterable<T> concat(Iterable<? extends T> a, Iterable<? extends T> b) {
    return FluentIterable.concat(a, b);
  }

  /**
   * Combines three iterables into a single iterable. The returned iterable has an iterator that
   * traverses the elements in {@code a}, followed by the elements in {@code b}, followed by the
   * elements in {@code c}. The source iterators are not polled until necessary.
   *
   * <p>The returned iterable's iterator supports {@code remove()} when the corresponding input
   * iterator supports it.
   *
   * <p><b>Java 8 users:</b> The {@code Stream} equivalent of this method is {@code
   * Streams.concat(a, b, c)}.
   */
  public static <T extends /*@org.checkerframework.checker.nullness.qual.Nullable*/ Object> Iterable<T> concat(
      Iterable<? extends T> a, Iterable<? extends T> b, Iterable<? extends T> c) {
    return FluentIterable.concat(a, b, c);
  }

  /**
   * Combines four iterables into a single iterable. The returned iterable has an iterator that
   * traverses the elements in {@code a}, followed by the elements in {@code b}, followed by the
   * elements in {@code c}, followed by the elements in {@code d}. The source iterators are not
   * polled until necessary.
   *
   * <p>The returned iterable's iterator supports {@code remove()} when the corresponding input
   * iterator supports it.
   *
   * <p><b>Java 8 users:</b> The {@code Stream} equivalent of this method is {@code
   * Streams.concat(a, b, c, d)}.
   */
  public static <T extends /*@org.checkerframework.checker.nullness.qual.Nullable*/ Object> Iterable<T> concat(
      Iterable<? extends T> a,
      Iterable<? extends T> b,
      Iterable<? extends T> c,
      Iterable<? extends T> d) {
    return FluentIterable.concat(a, b, c, d);
  }

  /**
   * Combines multiple iterables into a single iterable. The returned iterable has an iterator that
   * traverses the elements of each iterable in {@code inputs}. The input iterators are not polled
   * until necessary.
   *
   * <p>The returned iterable's iterator supports {@code remove()} when the corresponding input
   * iterator supports it.
   *
   * <p><b>Java 8 users:</b> The {@code Stream} equivalent of this method is {@code
   * Streams.concat(...)}.
   *
   * @throws NullPointerException if any of the provided iterables is null
   */
<<<<<<< HEAD
  public static <T extends /*@org.checkerframework.checker.nullness.qual.Nullable*/ Object> Iterable<T> concat(Iterable<? extends T>... inputs) {
=======
  @SafeVarargs
  public static <T> Iterable<T> concat(Iterable<? extends T>... inputs) {
>>>>>>> ce9b72ac
    return concat(ImmutableList.copyOf(inputs));
  }

  /**
   * Combines multiple iterables into a single iterable. The returned iterable has an iterator that
   * traverses the elements of each iterable in {@code inputs}. The input iterators are not polled
   * until necessary.
   *
   * <p>The returned iterable's iterator supports {@code remove()} when the corresponding input
   * iterator supports it. The methods of the returned iterable may throw {@code
   * NullPointerException} if any of the input iterators is null.
   *
   * <p><b>Java 8 users:</b> The {@code Stream} equivalent of this method is {@code
   * streamOfStreams.flatMap(s -> s)}.
   */
  public static <T> Iterable<T> concat(Iterable<? extends Iterable<? extends T>> inputs) {
    return FluentIterable.concat(inputs);
  }

  /**
   * Divides an iterable into unmodifiable sublists of the given size (the final
   * iterable may be smaller). For example, partitioning an iterable containing
   * {@code [a, b, c, d, e]} with a partition size of 3 yields {@code
   * [[a, b, c], [d, e]]} -- an outer iterable containing two inner lists of
   * three and two elements, all in the original order.
   *
   * <p>Iterators returned by the returned iterable do not support the {@link
   * Iterator#remove()} method. The returned lists implement {@link
   * RandomAccess}, whether or not the input list does.
   *
   * <p><b>Note:</b> if {@code iterable} is a {@link List}, use {@link
   * Lists#partition(List, int)} instead.
   *
   * @param iterable the iterable to return a partitioned view of
   * @param size the desired size of each partition (the last may be smaller)
   * @return an iterable of unmodifiable lists containing the elements of {@code
   *     iterable} divided into partitions
   * @throws IllegalArgumentException if {@code size} is nonpositive
   */
  public static <T> Iterable<List<T>> partition(final Iterable<T> iterable, final int size) {
    checkNotNull(iterable);
    checkArgument(size > 0);
    return new FluentIterable<List<T>>() {
      @Override
      public Iterator<List<T>> iterator() {
        return Iterators.partition(iterable.iterator(), size);
      }
    };
  }

  /**
   * Divides an iterable into unmodifiable sublists of the given size, padding
   * the final iterable with null values if necessary. For example, partitioning
   * an iterable containing {@code [a, b, c, d, e]} with a partition size of 3
   * yields {@code [[a, b, c], [d, e, null]]} -- an outer iterable containing
   * two inner lists of three elements each, all in the original order.
   *
   * <p>Iterators returned by the returned iterable do not support the {@link
   * Iterator#remove()} method.
   *
   * @param iterable the iterable to return a partitioned view of
   * @param size the desired size of each partition
   * @return an iterable of unmodifiable lists containing the elements of {@code
   *     iterable} divided into partitions (the final iterable may have
   *     trailing null elements)
   * @throws IllegalArgumentException if {@code size} is nonpositive
   */
  public static <T> Iterable<List<T>> paddedPartition(final Iterable<T> iterable, final int size) {
    checkNotNull(iterable);
    checkArgument(size > 0);
    return new FluentIterable<List<T>>() {
      @Override
      public Iterator<List<T>> iterator() {
        return Iterators.paddedPartition(iterable.iterator(), size);
      }
    };
  }

  /**
   * Returns a view of {@code unfiltered} containing all elements that satisfy the input predicate
   * {@code retainIfTrue}. The returned iterable's iterator does not support {@code remove()}.
   *
   * <p><b>{@code Stream} equivalent:</b> {@link Stream#filter}.
   */
  public static <T> Iterable<T> filter(
      final Iterable<T> unfiltered, final Predicate<? super T> retainIfTrue) {
    checkNotNull(unfiltered);
    checkNotNull(retainIfTrue);
    return new FluentIterable<T>() {
      @Override
      public Iterator<T> iterator() {
        return Iterators.filter(unfiltered.iterator(), retainIfTrue);
      }

      @Override
      public void forEach(Consumer<? super T> action) {
        checkNotNull(action);
        unfiltered.forEach(
            (T a) -> {
              if (retainIfTrue.test(a)) {
                action.accept(a);
              }
            });
      }

      @Override
      public Spliterator<T> spliterator() {
        return CollectSpliterators.filter(unfiltered.spliterator(), retainIfTrue);
      }
    };
  }

  /**
   * Returns a view of {@code unfiltered} containing all elements that are of the type {@code
   * desiredType}. The returned iterable's iterator does not support {@code remove()}.
   *
   * <p><b>{@code Stream} equivalent:</b> {@code stream.filter(type::isInstance).map(type::cast)}.
   * This does perform a little more work than necessary, so another option is to insert an
   * unchecked cast at some later point:
   *
   * <pre>
   * {@code @SuppressWarnings("unchecked") // safe because of ::isInstance check
   * ImmutableList<NewType> result =
   *     (ImmutableList) stream.filter(NewType.class::isInstance).collect(toImmutableList());}
   * </pre>
   */
  @GwtIncompatible // Class.isInstance
  public static <T> Iterable<T> filter(final Iterable<?> unfiltered, final Class<T> desiredType) {
    checkNotNull(unfiltered);
    checkNotNull(desiredType);
    return new FluentIterable<T>() {
      @Override
      public Iterator<T> iterator() {
        return Iterators.filter(unfiltered.iterator(), desiredType);
      }

      @SuppressWarnings("unchecked")
      @Override
      public void forEach(Consumer<? super T> action) {
        checkNotNull(action);
        unfiltered.forEach(
            (Object o) -> {
              if (desiredType.isInstance(o)) {
                action.accept(desiredType.cast(o));
              }
            });
      }

      @SuppressWarnings("unchecked")
      @Override
      public Spliterator<T> spliterator() {
        return (Spliterator<T>)
            CollectSpliterators.filter(unfiltered.spliterator(), desiredType::isInstance);
      }
    };
  }

  /**
   * Returns {@code true} if any element in {@code iterable} satisfies the predicate.
   *
   * <p><b>{@code Stream} equivalent:</b> {@link Stream#anyMatch}.
   */
  public static <T> boolean any(Iterable<T> iterable, Predicate<? super T> predicate) {
    return Iterators.any(iterable.iterator(), predicate);
  }

  /**
   * Returns {@code true} if every element in {@code iterable} satisfies the predicate. If {@code
   * iterable} is empty, {@code true} is returned.
   *
   * <p><b>{@code Stream} equivalent:</b> {@link Stream#allMatch}.
   */
  public static <T> boolean all(Iterable<T> iterable, Predicate<? super T> predicate) {
    return Iterators.all(iterable.iterator(), predicate);
  }

  /**
   * Returns the first element in {@code iterable} that satisfies the given
   * predicate; use this method only when such an element is known to exist. If
   * it is possible that <i>no</i> element will match, use {@link #tryFind} or
   * {@link #find(Iterable, Predicate, Object)} instead.
   *
   * <p><b>{@code Stream} equivalent:</b> {@code stream.filter(predicate).findFirst().get()}
   *
   * @throws NoSuchElementException if no element in {@code iterable} matches
   *     the given predicate
   */
  public static <T> T find(Iterable<T> iterable, Predicate<? super T> predicate) {
    return Iterators.find(iterable.iterator(), predicate);
  }

  /**
   * Returns the first element in {@code iterable} that satisfies the given
   * predicate, or {@code defaultValue} if none found. Note that this can
   * usually be handled more naturally using {@code
   * tryFind(iterable, predicate).or(defaultValue)}.
   *
   * <p><b>{@code Stream} equivalent:</b>
   * {@code stream.filter(predicate).findFirst().orElse(defaultValue)}
   *
   * @since 7.0
   */
  @Nullable
  public static <T> T find(
      Iterable<? extends T> iterable, Predicate<? super T> predicate, @Nullable T defaultValue) {
    return Iterators.find(iterable.iterator(), predicate, defaultValue);
  }

  /**
   * Returns an {@link Optional} containing the first element in {@code
   * iterable} that satisfies the given predicate, if such an element exists.
   *
   * <p><b>Warning:</b> avoid using a {@code predicate} that matches {@code
   * null}. If {@code null} is matched in {@code iterable}, a
   * NullPointerException will be thrown.
   *
   * <p><b>{@code Stream} equivalent:</b>
   * {@code stream.filter(predicate).findFirst()}
   *
   * @since 11.0
   */
  public static <T> Optional<T> tryFind(Iterable<T> iterable, Predicate<? super T> predicate) {
    return Iterators.tryFind(iterable.iterator(), predicate);
  }

  /**
   * Returns the index in {@code iterable} of the first element that satisfies
   * the provided {@code predicate}, or {@code -1} if the Iterable has no such
   * elements.
   *
   * <p>More formally, returns the lowest index {@code i} such that
   * {@code predicate.apply(Iterables.get(iterable, i))} returns {@code true},
   * or {@code -1} if there is no such index.
   *
   * @since 2.0
   */
  public static <T> int indexOf(Iterable<T> iterable, Predicate<? super T> predicate) {
    return Iterators.indexOf(iterable.iterator(), predicate);
  }

  /**
   * Returns a view containing the result of applying {@code function} to each
   * element of {@code fromIterable}.
   *
   * <p>The returned iterable's iterator supports {@code remove()} if {@code
   * fromIterable}'s iterator does. After a successful {@code remove()} call,
   * {@code fromIterable} no longer contains the corresponding element.
   *
   * <p>If the input {@code Iterable} is known to be a {@code List} or other
   * {@code Collection}, consider {@link Lists#transform} and {@link
   * Collections2#transform}.
   *
   * <p><b>{@code Stream} equivalent:</b> {@link Stream#map}
   */
  public static <F extends @Nullable Object, T extends @Nullable Object> Iterable<T> transform(
      final Iterable<F> fromIterable, final Function<? super F, ? extends T> function) {
    checkNotNull(fromIterable);
    checkNotNull(function);
    return new FluentIterable<T>() {
      @Override
      public Iterator<T> iterator() {
        return Iterators.transform(fromIterable.iterator(), function);
      }

      @Override
      public void forEach(Consumer<? super T> action) {
        checkNotNull(action);
        fromIterable.forEach((F f) -> action.accept(function.apply(f)));
      }

      @Override
      public Spliterator<T> spliterator() {
        return CollectSpliterators.map(fromIterable.spliterator(), function);
      }
    };
  }

  /**
   * Returns the element at the specified position in an iterable.
   *
   * <p><b>{@code Stream} equivalent:</b> {@code stream.skip(position).findFirst().get()}
   * (throws {@code NoSuchElementException} if out of bounds)
   *
   * @param position position of the element to return
   * @return the element at the specified position in {@code iterable}
   * @throws IndexOutOfBoundsException if {@code position} is negative or
   *     greater than or equal to the size of {@code iterable}
   */
  public static <T> T get(Iterable<T> iterable, int position) {
    checkNotNull(iterable);
    return (iterable instanceof List)
        ? ((List<T>) iterable).get(position)
        : Iterators.get(iterable.iterator(), position);
  }

  /**
   * Returns the element at the specified position in an iterable or a default
   * value otherwise.
   *
   * <p><b>{@code Stream} equivalent:</b>
   * {@code stream.skip(position).findFirst().orElse(defaultValue)}
   * (returns the default value if the index is out of bounds)
   *
   * @param position position of the element to return
   * @param defaultValue the default value to return if {@code position} is
   *     greater than or equal to the size of the iterable
   * @return the element at the specified position in {@code iterable} or
   *     {@code defaultValue} if {@code iterable} contains fewer than
   *     {@code position + 1} elements.
   * @throws IndexOutOfBoundsException if {@code position} is negative
   * @since 4.0
   */
  @Nullable
  public static <T> T get(Iterable<? extends T> iterable, int position, @Nullable T defaultValue) {
    checkNotNull(iterable);
    Iterators.checkNonnegative(position);
    if (iterable instanceof List) {
      List<? extends T> list = Lists.cast(iterable);
      return (position < list.size()) ? list.get(position) : defaultValue;
    } else {
      Iterator<? extends T> iterator = iterable.iterator();
      Iterators.advance(iterator, position);
      return Iterators.getNext(iterator, defaultValue);
    }
  }

  /**
   * Returns the first element in {@code iterable} or {@code defaultValue} if the iterable is empty.
   * The {@link Iterators} analog to this method is {@link Iterators#getNext}.
   *
   * <p>If no default value is desired (and the caller instead wants a {@link
   * NoSuchElementException} to be thrown), it is recommended that {@code
   * iterable.iterator().next()} is used instead.
   *
   * <p>To get the only element in a single-element {@code Iterable}, consider using {@link
   * #getOnlyElement(Iterable)} or {@link #getOnlyElement(Iterable, Object)} instead.
   *
   * <p><b>{@code Stream} equivalent:</b> {@code stream.findFirst().orElse(defaultValue)}
   *
   * @param defaultValue the default value to return if the iterable is empty
   * @return the first element of {@code iterable} or the default value
   * @since 7.0
   */
  @Nullable
  public static <T> T getFirst(Iterable<? extends T> iterable, @Nullable T defaultValue) {
    return Iterators.getNext(iterable.iterator(), defaultValue);
  }

  /**
   * Returns the last element of {@code iterable}. If {@code iterable} is a {@link List} with
   * {@link RandomAccess} support, then this operation is guaranteed to be {@code O(1)}.
   *
   * <p><b>{@code Stream} equivalent:</b> {@link Streams#findLast Streams.findLast(stream).get()}
   *
   * @return the last element of {@code iterable}
   * @throws NoSuchElementException if the iterable is empty
   */
  public static <T> T getLast(Iterable<T> iterable) {
    // TODO(kevinb): Support a concurrently modified collection?
    if (iterable instanceof List) {
      List<T> list = (List<T>) iterable;
      if (list.isEmpty()) {
        throw new NoSuchElementException();
      }
      return getLastInNonemptyList(list);
    }

    return Iterators.getLast(iterable.iterator());
  }

  /**
   * Returns the last element of {@code iterable} or {@code defaultValue} if
   * the iterable is empty. If {@code iterable} is a {@link List} with
   * {@link RandomAccess} support, then this operation is guaranteed to be {@code O(1)}.
   *
   * <p><b>{@code Stream} equivalent:</b> {@code Streams.findLast(stream).orElse(defaultValue)}
   *
   * @param defaultValue the value to return if {@code iterable} is empty
   * @return the last element of {@code iterable} or the default value
   * @since 3.0
   */
  @Nullable
  public static <T> T getLast(Iterable<? extends T> iterable, @Nullable T defaultValue) {
    if (iterable instanceof Collection) {
      Collection<? extends T> c = Collections2.cast(iterable);
      if (c.isEmpty()) {
        return defaultValue;
      } else if (iterable instanceof List) {
        return getLastInNonemptyList(Lists.cast(iterable));
      }
    }

    return Iterators.getLast(iterable.iterator(), defaultValue);
  }

  private static <T> T getLastInNonemptyList(List<T> list) {
    return list.get(list.size() - 1);
  }

  /**
   * Returns a view of {@code iterable} that skips its first
   * {@code numberToSkip} elements. If {@code iterable} contains fewer than
   * {@code numberToSkip} elements, the returned iterable skips all of its
   * elements.
   *
   * <p>Modifications to the underlying {@link Iterable} before a call to
   * {@code iterator()} are reflected in the returned iterator. That is, the
   * iterator skips the first {@code numberToSkip} elements that exist when the
   * {@code Iterator} is created, not when {@code skip()} is called.
   *
   * <p>The returned iterable's iterator supports {@code remove()} if the
   * iterator of the underlying iterable supports it. Note that it is
   * <i>not</i> possible to delete the last skipped element by immediately
   * calling {@code remove()} on that iterator, as the {@code Iterator}
   * contract states that a call to {@code remove()} before a call to
   * {@code next()} will throw an {@link IllegalStateException}.
   *
   * <p><b>{@code Stream} equivalent:</b> {@link Stream#skip}
   *
   * @since 3.0
   */
  public static <T> Iterable<T> skip(final Iterable<T> iterable, final int numberToSkip) {
    checkNotNull(iterable);
    checkArgument(numberToSkip >= 0, "number to skip cannot be negative");

    if (iterable instanceof List) {
      final List<T> list = (List<T>) iterable;
      return new FluentIterable<T>() {
        @Override
        public Iterator<T> iterator() {
          // TODO(kevinb): Support a concurrently modified collection?
          int toSkip = Math.min(list.size(), numberToSkip);
          return list.subList(toSkip, list.size()).iterator();
        }
      };
    }

    return new FluentIterable<T>() {
      @Override
      public Iterator<T> iterator() {
        final Iterator<T> iterator = iterable.iterator();

        Iterators.advance(iterator, numberToSkip);

        /*
         * We can't just return the iterator because an immediate call to its
         * remove() method would remove one of the skipped elements instead of
         * throwing an IllegalStateException.
         */
        return new Iterator<T>() {
          boolean atStart = true;

          @Override
          public boolean hasNext() {
            return iterator.hasNext();
          }

          @Override
          public T next() {
            T result = iterator.next();
            atStart = false; // not called if next() fails
            return result;
          }

          @Override
          public void remove() {
            checkRemove(!atStart);
            iterator.remove();
          }
        };
      }

      @Override
      public Spliterator<T> spliterator() {
        return Streams.stream(iterable).skip(numberToSkip).spliterator();
      }
    };
  }

  /**
   * Returns a view of {@code iterable} containing its first {@code limitSize}
   * elements. If {@code iterable} contains fewer than {@code limitSize}
   * elements, the returned view contains all of its elements. The returned
   * iterable's iterator supports {@code remove()} if {@code iterable}'s
   * iterator does.
   *
   * <p><b>{@code Stream} equivalent:</b> {@link Stream#limit}
   *
   * @param iterable the iterable to limit
   * @param limitSize the maximum number of elements in the returned iterable
   * @throws IllegalArgumentException if {@code limitSize} is negative
   * @since 3.0
   */
  public static <T> Iterable<T> limit(final Iterable<T> iterable, final int limitSize) {
    checkNotNull(iterable);
    checkArgument(limitSize >= 0, "limit is negative");
    return new FluentIterable<T>() {
      @Override
      public Iterator<T> iterator() {
        return Iterators.limit(iterable.iterator(), limitSize);
      }

      @Override
      public Spliterator<T> spliterator() {
        return Streams.stream(iterable).limit(limitSize).spliterator();
      }
    };
  }

  /**
   * Returns a view of the supplied iterable that wraps each generated
   * {@link Iterator} through {@link Iterators#consumingIterator(Iterator)}.
   *
   * <p>Note: If {@code iterable} is a {@link Queue}, the returned iterable will
   * get entries from {@link Queue#remove()} since {@link Queue}'s iteration
   * order is undefined.  Calling {@link Iterator#hasNext()} on a generated
   * iterator from the returned iterable may cause an item to be immediately
   * dequeued for return on a subsequent call to {@link Iterator#next()}.
   *
   * @param iterable the iterable to wrap
   * @return a view of the supplied iterable that wraps each generated iterator
   *     through {@link Iterators#consumingIterator(Iterator)}; for queues,
   *     an iterable that generates iterators that return and consume the
   *     queue's elements in queue order
   *
   * @see Iterators#consumingIterator(Iterator)
   * @since 2.0
   */
  public static <T> Iterable<T> consumingIterable(final Iterable<T> iterable) {
    if (iterable instanceof Queue) {
      return new FluentIterable<T>() {
        @Override
        public Iterator<T> iterator() {
          return new ConsumingQueueIterator<>((Queue<T>) iterable);
        }

        @Override
        public String toString() {
          return "Iterables.consumingIterable(...)";
        }
      };
    }

    checkNotNull(iterable);

    return new FluentIterable<T>() {
      @Override
      public Iterator<T> iterator() {
        return Iterators.consumingIterator(iterable.iterator());
      }

      @Override
      public String toString() {
        return "Iterables.consumingIterable(...)";
      }
    };
  }

  // Methods only in Iterables, not in Iterators

  /**
   * Determines if the given iterable contains no elements.
   *
   * <p>There is no precise {@link Iterator} equivalent to this method, since
   * one can only ask an iterator whether it has any elements <i>remaining</i>
   * (which one does using {@link Iterator#hasNext}).
   *
   * <p><b>{@code Stream} equivalent:</b> {@code !stream.findAny().isPresent()}
   *
   * @return {@code true} if the iterable contains no elements
   */
  @Pure
  public static boolean isEmpty(Iterable<?> iterable) {
    if (iterable instanceof Collection) {
      return ((Collection<?>) iterable).isEmpty();
    }
    return !iterable.iterator().hasNext();
  }

  /**
   * Returns an iterable over the merged contents of all given
   * {@code iterables}. Equivalent entries will not be de-duplicated.
   *
   * <p>Callers must ensure that the source {@code iterables} are in
   * non-descending order as this method does not sort its input.
   *
   * <p>For any equivalent elements across all {@code iterables}, it is
   * undefined which element is returned first.
   *
   * @since 11.0
   */
  @Beta
  public static <T> Iterable<T> mergeSorted(
      final Iterable<? extends Iterable<? extends T>> iterables,
      final Comparator<? super T> comparator) {
    checkNotNull(iterables, "iterables");
    checkNotNull(comparator, "comparator");
    Iterable<T> iterable =
        new FluentIterable<T>() {
          @Override
          public Iterator<T> iterator() {
            return Iterators.mergeSorted(
                Iterables.transform(iterables, Iterables.<T>toIterator()), comparator);
          }
        };
    return new UnmodifiableIterable<>(iterable);
  }

  // TODO(user): Is this the best place for this? Move to fluent functions?
  // Useful as a public method?
  static <T> Function<Iterable<? extends T>, Iterator<? extends T>> toIterator() {
    return new Function<Iterable<? extends T>, Iterator<? extends T>>() {
      @Override
      public Iterator<? extends T> apply(Iterable<? extends T> iterable) {
        return iterable.iterator();
      }
    };
  }
}<|MERGE_RESOLUTION|>--- conflicted
+++ resolved
@@ -486,12 +486,8 @@
    *
    * @throws NullPointerException if any of the provided iterables is null
    */
-<<<<<<< HEAD
+  @SafeVarargs
   public static <T extends /*@org.checkerframework.checker.nullness.qual.Nullable*/ Object> Iterable<T> concat(Iterable<? extends T>... inputs) {
-=======
-  @SafeVarargs
-  public static <T> Iterable<T> concat(Iterable<? extends T>... inputs) {
->>>>>>> ce9b72ac
     return concat(ImmutableList.copyOf(inputs));
   }
 
