/*
 * Copyright (C) 2007 The Guava Authors
 *
 * Licensed under the Apache License, Version 2.0 (the "License");
 * you may not use this file except in compliance with the License.
 * You may obtain a copy of the License at
 *
 * http://www.apache.org/licenses/LICENSE-2.0
 *
 * Unless required by applicable law or agreed to in writing, software
 * distributed under the License is distributed on an "AS IS" BASIS,
 * WITHOUT WARRANTIES OR CONDITIONS OF ANY KIND, either express or implied.
 * See the License for the specific language governing permissions and
 * limitations under the License.
 */

package com.google.common.collect;

import org.checkerframework.dataflow.qual.Pure;
import org.checkerframework.dataflow.qual.SideEffectFree;
import org.checkerframework.framework.qual.AnnotatedFor;

import static com.google.common.base.Preconditions.checkArgument;
import static com.google.common.base.Preconditions.checkNotNull;
import static com.google.common.collect.CollectPreconditions.checkNonnegative;
import static com.google.common.collect.CollectPreconditions.checkRemove;

import com.google.common.annotations.Beta;
import com.google.common.annotations.GwtIncompatible;
import com.google.common.annotations.VisibleForTesting;
import com.google.common.collect.Serialization.FieldSetter;
import com.google.common.math.IntMath;
import com.google.common.primitives.Ints;
import com.google.errorprone.annotations.CanIgnoreReturnValue;
import com.google.j2objc.annotations.WeakOuter;
import java.io.IOException;
import java.io.ObjectInputStream;
import java.io.ObjectOutputStream;
import java.io.Serializable;
import java.util.Collection;
import java.util.Iterator;
import java.util.List;
import java.util.Map;
import java.util.Set;
import java.util.concurrent.ConcurrentHashMap;
import java.util.concurrent.ConcurrentMap;
import java.util.concurrent.atomic.AtomicInteger;
import javax.annotation.Nullable;

/**
 * A multiset that supports concurrent modifications and that provides atomic versions of most
 * {@code Multiset} operations (exceptions where noted). Null elements are not supported.
 *
 * <p>See the Guava User Guide article on <a href=
 * "https://github.com/google/guava/wiki/NewCollectionTypesExplained#multiset">
 * {@code Multiset}</a>.
 *
 * @author Cliff L. Biffle
 * @author mike nonemacher
 * @since 2.0
 */
<<<<<<< HEAD
@AnnotatedFor({"nullness"})
=======
@GwtIncompatible
>>>>>>> 379757e3
public final class ConcurrentHashMultiset<E> extends AbstractMultiset<E> implements Serializable {

  /*
   * The ConcurrentHashMultiset's atomic operations are implemented primarily in terms of
   * AtomicInteger's atomic operations, with some help from ConcurrentMap's atomic operations on
   * creation and removal (including automatic removal of zeroes). If the modification of an
   * AtomicInteger results in zero, we compareAndSet the value to zero; if that succeeds, we remove
   * the entry from the Map. If another operation sees a zero in the map, it knows that the entry is
   * about to be removed, so this operation may remove it (often by replacing it with a new
   * AtomicInteger).
   */

  /** The number of occurrences of each element. */
  private final transient ConcurrentMap<E, AtomicInteger> countMap;

  // This constant allows the deserialization code to set a final field. This holder class
  // makes sure it is not initialized unless an instance is deserialized.
  private static class FieldSettersHolder {
    static final FieldSetter<ConcurrentHashMultiset> COUNT_MAP_FIELD_SETTER =
        Serialization.getFieldSetter(ConcurrentHashMultiset.class, "countMap");
  }

  /**
   * Creates a new, empty {@code ConcurrentHashMultiset} using the default
   * initial capacity, load factor, and concurrency settings.
   */
  public static <E> ConcurrentHashMultiset<E> create() {
    // TODO(schmoe): provide a way to use this class with other (possibly arbitrary)
    // ConcurrentMap implementors. One possibility is to extract most of this class into
    // an AbstractConcurrentMapMultiset.
    return new ConcurrentHashMultiset<E>(new ConcurrentHashMap<E, AtomicInteger>());
  }

  /**
   * Creates a new {@code ConcurrentHashMultiset} containing the specified elements, using
   * the default initial capacity, load factor, and concurrency settings.
   *
   * <p>This implementation is highly efficient when {@code elements} is itself a {@link Multiset}.
   *
   * @param elements the elements that the multiset should contain
   */
  public static <E> ConcurrentHashMultiset<E> create(Iterable<? extends E> elements) {
    ConcurrentHashMultiset<E> multiset = ConcurrentHashMultiset.create();
    Iterables.addAll(multiset, elements);
    return multiset;
  }

  /**
   * Creates a new, empty {@code ConcurrentHashMultiset} using {@code countMap} as the internal
   * backing map.
   *
   * <p>This instance will assume ownership of {@code countMap}, and other code should not maintain
   * references to the map or modify it in any way.
   *
   * <p>The returned multiset is serializable if the input map is.
   *
   * @param countMap backing map for storing the elements in the multiset and their counts. It must
   *     be empty.
   * @throws IllegalArgumentException if {@code countMap} is not empty
   * @since 20.0
   */
  @Beta
  public static <E> ConcurrentHashMultiset<E> create(ConcurrentMap<E, AtomicInteger> countMap) {
    return new ConcurrentHashMultiset<E>(countMap);
  }

  @VisibleForTesting
  ConcurrentHashMultiset(ConcurrentMap<E, AtomicInteger> countMap) {
    checkArgument(countMap.isEmpty(), "the backing map (%s) must be empty", countMap);
    this.countMap = countMap;
  }

  // Query Operations

  /**
   * Returns the number of occurrences of {@code element} in this multiset.
   *
   * @param element the element to look for
   * @return the nonnegative number of occurrences of the element
   */
  @Override
  public int count(/*@Nullable*/ /*@org.checkerframework.checker.nullness.qual.Nullable*/ Object element) {
    AtomicInteger existingCounter = Maps.safeGet(countMap, element);
    return (existingCounter == null) ? 0 : existingCounter.get();
  }

  /**
   * {@inheritDoc}
   *
   * <p>If the data in the multiset is modified by any other threads during this method,
   * it is undefined which (if any) of these modifications will be reflected in the result.
   */
  @Pure
  @Override
  public int size() {
    long sum = 0L;
    for (AtomicInteger value : countMap.values()) {
      sum += value.get();
    }
    return Ints.saturatedCast(sum);
  }

  /*
   * Note: the superclass toArray() methods assume that size() gives a correct
   * answer, which ours does not.
   */

  @Override
  public Object[] toArray() {
    return snapshot().toArray();
  }

  @Override
  public <T extends /*@org.checkerframework.checker.nullness.qual.Nullable*/ Object> T[] toArray(T[] array) {
    return snapshot().toArray(array);
  }

  /*
   * We'd love to use 'new ArrayList(this)' or 'list.addAll(this)', but
   * either of these would recurse back to us again!
   */
  private List<E> snapshot() {
    List<E> list = Lists.newArrayListWithExpectedSize(size());
    for (Multiset.Entry<E> entry : entrySet()) {
      E element = entry.getElement();
      for (int i = entry.getCount(); i > 0; i--) {
        list.add(element);
      }
    }
    return list;
  }

  // Modification Operations

  /**
   * Adds a number of occurrences of the specified element to this multiset.
   *
   * @param element the element to add
   * @param occurrences the number of occurrences to add
   * @return the previous count of the element before the operation; possibly zero
   * @throws IllegalArgumentException if {@code occurrences} is negative, or if
   *     the resulting amount would exceed {@link Integer#MAX_VALUE}
   */
  @CanIgnoreReturnValue
  @Override
  public int add(E element, int occurrences) {
    checkNotNull(element);
    if (occurrences == 0) {
      return count(element);
    }
    CollectPreconditions.checkPositive(occurrences, "occurences");

    while (true) {
      AtomicInteger existingCounter = Maps.safeGet(countMap, element);
      if (existingCounter == null) {
        existingCounter = countMap.putIfAbsent(element, new AtomicInteger(occurrences));
        if (existingCounter == null) {
          return 0;
        }
        // existingCounter != null: fall through to operate against the existing AtomicInteger
      }

      while (true) {
        int oldValue = existingCounter.get();
        if (oldValue != 0) {
          try {
            int newValue = IntMath.checkedAdd(oldValue, occurrences);
            if (existingCounter.compareAndSet(oldValue, newValue)) {
              // newValue can't == 0, so no need to check & remove
              return oldValue;
            }
          } catch (ArithmeticException overflow) {
            throw new IllegalArgumentException(
                "Overflow adding " + occurrences + " occurrences to a count of " + oldValue);
          }
        } else {
          // In the case of a concurrent remove, we might observe a zero value, which means another
          // thread is about to remove (element, existingCounter) from the map. Rather than wait,
          // we can just do that work here.
          AtomicInteger newCounter = new AtomicInteger(occurrences);
          if ((countMap.putIfAbsent(element, newCounter) == null)
              || countMap.replace(element, existingCounter, newCounter)) {
            return 0;
          }
          break;
        }
      }

      // If we're still here, there was a race, so just try again.
    }
  }

  /**
   * Removes a number of occurrences of the specified element from this multiset. If the multiset
   * contains fewer than this number of occurrences to begin with, all occurrences will be removed.
   *
   * @param element the element whose occurrences should be removed
   * @param occurrences the number of occurrences of the element to remove
   * @return the count of the element before the operation; possibly zero
   * @throws IllegalArgumentException if {@code occurrences} is negative
   */
  /*
   * TODO(cpovirk): remove and removeExactly currently accept null inputs only
   * if occurrences == 0. This satisfies both NullPointerTester and
   * CollectionRemoveTester.testRemove_nullAllowed, but it's not clear that it's
   * a good policy, especially because, in order for the test to pass, the
   * parameter must be misleadingly annotated as @Nullable. I suspect that
   * we'll want to remove @Nullable, add an eager checkNotNull, and loosen up
   * testRemove_nullAllowed.
   */
  @CanIgnoreReturnValue
  @Override
  public int remove(/*@Nullable*/ /*@org.checkerframework.checker.nullness.qual.Nullable*/ Object element, int occurrences) {
    if (occurrences == 0) {
      return count(element);
    }
    CollectPreconditions.checkPositive(occurrences, "occurences");

    AtomicInteger existingCounter = Maps.safeGet(countMap, element);
    if (existingCounter == null) {
      return 0;
    }
    while (true) {
      int oldValue = existingCounter.get();
      if (oldValue != 0) {
        int newValue = Math.max(0, oldValue - occurrences);
        if (existingCounter.compareAndSet(oldValue, newValue)) {
          if (newValue == 0) {
            // Just CASed to 0; remove the entry to clean up the map. If the removal fails,
            // another thread has already replaced it with a new counter, which is fine.
            countMap.remove(element, existingCounter);
          }
          return oldValue;
        }
      } else {
        return 0;
      }
    }
  }

  /**
   * Removes exactly the specified number of occurrences of {@code element}, or makes no
   * change if this is not possible.
   *
   * <p>This method, in contrast to {@link #remove(Object, int)}, has no effect when the
   * element count is smaller than {@code occurrences}.
   *
   * @param element the element to remove
   * @param occurrences the number of occurrences of {@code element} to remove
   * @return {@code true} if the removal was possible (including if {@code occurrences} is zero)
   * @throws IllegalArgumentException if {@code occurrences} is negative
   */
<<<<<<< HEAD
  public boolean removeExactly(/*@Nullable*/ /*@org.checkerframework.checker.nullness.qual.Nullable*/ Object element, int occurrences) {
=======
  @CanIgnoreReturnValue
  public boolean removeExactly(@Nullable Object element, int occurrences) {
>>>>>>> 379757e3
    if (occurrences == 0) {
      return true;
    }
    CollectPreconditions.checkPositive(occurrences, "occurences");

    AtomicInteger existingCounter = Maps.safeGet(countMap, element);
    if (existingCounter == null) {
      return false;
    }
    while (true) {
      int oldValue = existingCounter.get();
      if (oldValue < occurrences) {
        return false;
      }
      int newValue = oldValue - occurrences;
      if (existingCounter.compareAndSet(oldValue, newValue)) {
        if (newValue == 0) {
          // Just CASed to 0; remove the entry to clean up the map. If the removal fails,
          // another thread has already replaced it with a new counter, which is fine.
          countMap.remove(element, existingCounter);
        }
        return true;
      }
    }
  }

  /**
   * Adds or removes occurrences of {@code element} such that the {@link #count} of the
   * element becomes {@code count}.
   *
   * @return the count of {@code element} in the multiset before this call
   * @throws IllegalArgumentException if {@code count} is negative
   */
  @CanIgnoreReturnValue
  @Override
  public int setCount(E element, int count) {
    checkNotNull(element);
    checkNonnegative(count, "count");
    while (true) {
      AtomicInteger existingCounter = Maps.safeGet(countMap, element);
      if (existingCounter == null) {
        if (count == 0) {
          return 0;
        } else {
          existingCounter = countMap.putIfAbsent(element, new AtomicInteger(count));
          if (existingCounter == null) {
            return 0;
          }
          // existingCounter != null: fall through
        }
      }

      while (true) {
        int oldValue = existingCounter.get();
        if (oldValue == 0) {
          if (count == 0) {
            return 0;
          } else {
            AtomicInteger newCounter = new AtomicInteger(count);
            if ((countMap.putIfAbsent(element, newCounter) == null)
                || countMap.replace(element, existingCounter, newCounter)) {
              return 0;
            }
          }
          break;
        } else {
          if (existingCounter.compareAndSet(oldValue, count)) {
            if (count == 0) {
              // Just CASed to 0; remove the entry to clean up the map. If the removal fails,
              // another thread has already replaced it with a new counter, which is fine.
              countMap.remove(element, existingCounter);
            }
            return oldValue;
          }
        }
      }
    }
  }

  /**
   * Sets the number of occurrences of {@code element} to {@code newCount}, but only if
   * the count is currently {@code expectedOldCount}. If {@code element} does not appear
   * in the multiset exactly {@code expectedOldCount} times, no changes will be made.
   *
   * @return {@code true} if the change was successful. This usually indicates
   *     that the multiset has been modified, but not always: in the case that
   *     {@code expectedOldCount == newCount}, the method will return {@code true} if
   *     the condition was met.
   * @throws IllegalArgumentException if {@code expectedOldCount} or {@code newCount} is negative
   */
  @CanIgnoreReturnValue
  @Override
  public boolean setCount(E element, int expectedOldCount, int newCount) {
    checkNotNull(element);
    checkNonnegative(expectedOldCount, "oldCount");
    checkNonnegative(newCount, "newCount");

    AtomicInteger existingCounter = Maps.safeGet(countMap, element);
    if (existingCounter == null) {
      if (expectedOldCount != 0) {
        return false;
      } else if (newCount == 0) {
        return true;
      } else {
        // if our write lost the race, it must have lost to a nonzero value, so we can stop
        return countMap.putIfAbsent(element, new AtomicInteger(newCount)) == null;
      }
    }
    int oldValue = existingCounter.get();
    if (oldValue == expectedOldCount) {
      if (oldValue == 0) {
        if (newCount == 0) {
          // Just observed a 0; try to remove the entry to clean up the map
          countMap.remove(element, existingCounter);
          return true;
        } else {
          AtomicInteger newCounter = new AtomicInteger(newCount);
          return (countMap.putIfAbsent(element, newCounter) == null)
              || countMap.replace(element, existingCounter, newCounter);
        }
      } else {
        if (existingCounter.compareAndSet(oldValue, newCount)) {
          if (newCount == 0) {
            // Just CASed to 0; remove the entry to clean up the map. If the removal fails,
            // another thread has already replaced it with a new counter, which is fine.
            countMap.remove(element, existingCounter);
          }
          return true;
        }
      }
    }
    return false;
  }

  // Views

  @Override
  Set<E> createElementSet() {
    final Set<E> delegate = countMap.keySet();
    return new ForwardingSet<E>() {
      @Override
      protected Set<E> delegate() {
        return delegate;
      }

      @Override
      public boolean contains(/*@Nullable*/ Object object) {
        return object != null && Collections2.safeContains(delegate, object);
      }

      @Override
      public boolean containsAll(Collection<?> collection) {
        return standardContainsAll(collection);
      }

      @Override
      public boolean remove(/*@org.checkerframework.checker.nullness.qual.Nullable*/ Object object) {
        return object != null && Collections2.safeRemove(delegate, object);
      }

      @Override
      public boolean removeAll(Collection<?> c) {
        return standardRemoveAll(c);
      }
    };
  }

  @SideEffectFree
  @Override
  public Set<Multiset.Entry<E>> createEntrySet() {
    return new EntrySet();
  }

  @Override
  int distinctElements() {
    return countMap.size();
  }

  @Pure
  @Override
  public boolean isEmpty() {
    return countMap.isEmpty();
  }

  @Override
  Iterator<Entry<E>> entryIterator() {
    // AbstractIterator makes this fairly clean, but it doesn't support remove(). To support
    // remove(), we create an AbstractIterator, and then use ForwardingIterator to delegate to it.
    final Iterator<Entry<E>> readOnlyIterator =
        new AbstractIterator<Entry<E>>() {
          private final Iterator<Map.Entry<E, AtomicInteger>> mapEntries =
              countMap.entrySet().iterator();

          @Override
          protected Entry<E> computeNext() {
            while (true) {
              if (!mapEntries.hasNext()) {
                return endOfData();
              }
              Map.Entry<E, AtomicInteger> mapEntry = mapEntries.next();
              int count = mapEntry.getValue().get();
              if (count != 0) {
                return Multisets.immutableEntry(mapEntry.getKey(), count);
              }
            }
          }
        };

    return new ForwardingIterator<Entry<E>>() {
      private Entry<E> last;

      @Override
      protected Iterator<Entry<E>> delegate() {
        return readOnlyIterator;
      }

      @Override
      public Entry<E> next() {
        last = super.next();
        return last;
      }

      @Override
      public void remove() {
        checkRemove(last != null);
        ConcurrentHashMultiset.this.setCount(last.getElement(), 0);
        last = null;
      }
    };
  }

  @Override
  public void clear() {
    countMap.clear();
  }

  @WeakOuter
  private class EntrySet extends AbstractMultiset<E>.EntrySet {
    @Override
    ConcurrentHashMultiset<E> multiset() {
      return ConcurrentHashMultiset.this;
    }

    /*
     * Note: the superclass toArray() methods assume that size() gives a correct
     * answer, which ours does not.
     */

    @Override
    public Object[] toArray() {
      return snapshot().toArray();
    }

    @Override
    public <T extends /*@org.checkerframework.checker.nullness.qual.Nullable*/ Object> T[] toArray(T[] array) {
      return snapshot().toArray(array);
    }

    private List<Multiset.Entry<E>> snapshot() {
      List<Multiset.Entry<E>> list = Lists.newArrayListWithExpectedSize(size());
      // Not Iterables.addAll(list, this), because that'll forward right back here.
      Iterators.addAll(list, iterator());
      return list;
    }

  @Pure
  @Override
  public int size() { return super.size(); }

  @Pure
  @Override
  public boolean isEmpty() { return super.isEmpty(); }

  @Pure
  @Override
  public boolean contains(/*@org.checkerframework.checker.nullness.qual.Nullable*/ Object arg0) { return super.contains(arg0); }

  @Pure
  @Override
  public boolean remove(/*@org.checkerframework.checker.nullness.qual.Nullable*/ Object arg0) { return super.remove(arg0); }
  }

  /**
   * @serialData the ConcurrentMap of elements and their counts.
   */
  private void writeObject(ObjectOutputStream stream) throws IOException {
    stream.defaultWriteObject();
    stream.writeObject(countMap);
  }

  private void readObject(ObjectInputStream stream) throws IOException, ClassNotFoundException {
    stream.defaultReadObject();
    /*@SuppressWarnings("unchecked")*/ // reading data stored by writeObject
    ConcurrentMap<E, Integer> deserializedCountMap =
        (ConcurrentMap<E, Integer>) stream.readObject();
    FieldSettersHolder.COUNT_MAP_FIELD_SETTER.set(this, deserializedCountMap);
  }

  private static final long serialVersionUID = 1;

@Pure
public int hashCode() { return super.hashCode(); }

@Pure
@Override
public boolean equals(/*@org.checkerframework.checker.nullness.qual.Nullable*/ Object arg0) { return super.equals(arg0); }

@Override
public boolean contains(/*@org.checkerframework.checker.nullness.qual.Nullable*/ Object arg0) { return super.contains(arg0); }

@Override
public boolean remove(/*@org.checkerframework.checker.nullness.qual.Nullable*/ Object arg0) { return super.remove(arg0); }

@Pure
@Override
public boolean containsAll(Collection<? extends /*@org.checkerframework.checker.nullness.qual.Nullable*/ Object> arg0) { return super.containsAll(arg0); }

@Override
public boolean removeAll(Collection<? extends /*@org.checkerframework.checker.nullness.qual.Nullable*/ Object> arg0) { return super.removeAll(arg0); }

@Override
public boolean retainAll(Collection<? extends /*@org.checkerframework.checker.nullness.qual.Nullable*/ Object> arg0) { return super.retainAll(arg0); }
}<|MERGE_RESOLUTION|>--- conflicted
+++ resolved
@@ -59,11 +59,8 @@
  * @author mike nonemacher
  * @since 2.0
  */
-<<<<<<< HEAD
 @AnnotatedFor({"nullness"})
-=======
 @GwtIncompatible
->>>>>>> 379757e3
 public final class ConcurrentHashMultiset<E> extends AbstractMultiset<E> implements Serializable {
 
   /*
@@ -316,12 +313,8 @@
    * @return {@code true} if the removal was possible (including if {@code occurrences} is zero)
    * @throws IllegalArgumentException if {@code occurrences} is negative
    */
-<<<<<<< HEAD
+  @CanIgnoreReturnValue
   public boolean removeExactly(/*@Nullable*/ /*@org.checkerframework.checker.nullness.qual.Nullable*/ Object element, int occurrences) {
-=======
-  @CanIgnoreReturnValue
-  public boolean removeExactly(@Nullable Object element, int occurrences) {
->>>>>>> 379757e3
     if (occurrences == 0) {
       return true;
     }
