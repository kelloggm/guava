--- conflicted
+++ resolved
@@ -24,15 +24,9 @@
 import java.util.Map.Entry;
 import javax.annotation.Nullable;
 
-<<<<<<< HEAD
 import org.checkerframework.checker.index.qual.NonNegative;
 
-/**
- * A {@code RegularImmutableTable} optimized for dense data.
- */
-=======
 /** A {@code RegularImmutableTable} optimized for dense data. */
->>>>>>> 4371c00c
 @GwtCompatible
 @Immutable(containerOf = {"R", "C", "V"})
 final class DenseImmutableTable<R, C, V> extends RegularImmutableTable<R, C, V> {
