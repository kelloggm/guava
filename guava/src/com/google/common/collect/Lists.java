/*
 * Copyright (C) 2007 The Guava Authors
 *
 * Licensed under the Apache License, Version 2.0 (the "License");
 * you may not use this file except in compliance with the License.
 * You may obtain a copy of the License at
 *
 * http://www.apache.org/licenses/LICENSE-2.0
 *
 * Unless required by applicable law or agreed to in writing, software
 * distributed under the License is distributed on an "AS IS" BASIS,
 * WITHOUT WARRANTIES OR CONDITIONS OF ANY KIND, either express or implied.
 * See the License for the specific language governing permissions and
 * limitations under the License.
 */

package com.google.common.collect;

import org.checkerframework.dataflow.qual.Pure;
import org.checkerframework.framework.qual.AnnotatedFor;

import static com.google.common.base.Preconditions.checkArgument;
import static com.google.common.base.Preconditions.checkElementIndex;
import static com.google.common.base.Preconditions.checkNotNull;
import static com.google.common.base.Preconditions.checkPositionIndex;
import static com.google.common.base.Preconditions.checkPositionIndexes;
import static com.google.common.base.Preconditions.checkState;
import static com.google.common.collect.CollectPreconditions.checkNonnegative;
import static com.google.common.collect.CollectPreconditions.checkRemove;

import com.google.common.annotations.Beta;
import com.google.common.annotations.GwtCompatible;
import com.google.common.annotations.GwtIncompatible;
import com.google.common.annotations.VisibleForTesting;
import com.google.common.base.Function;
import com.google.common.base.Objects;
import com.google.common.math.IntMath;
import com.google.common.primitives.Ints;
import com.google.errorprone.annotations.CanIgnoreReturnValue;
import java.io.Serializable;
import java.math.RoundingMode;
import java.util.AbstractList;
import java.util.AbstractSequentialList;
import java.util.ArrayList;
import java.util.Arrays;
import java.util.Collection;
import java.util.Collections;
import java.util.Iterator;
import java.util.LinkedList;
import java.util.List;
import java.util.ListIterator;
import java.util.NoSuchElementException;
import java.util.RandomAccess;
import java.util.concurrent.CopyOnWriteArrayList;
import java.util.function.Predicate;
import javax.annotation.Nullable;

/**
 * Static utility methods pertaining to {@link List} instances. Also see this
 * class's counterparts {@link Sets}, {@link Maps} and {@link Queues}.
 *
 * <p>See the Guava User Guide article on <a href=
 * "https://github.com/google/guava/wiki/CollectionUtilitiesExplained#lists">
 * {@code Lists}</a>.
 *
 * @author Kevin Bourrillion
 * @author Mike Bostock
 * @author Louis Wasserman
 * @since 2.0
 */
@AnnotatedFor({"nullness"})
@GwtCompatible(emulated = true)
public final class Lists {
  private Lists() {}

  // ArrayList

  /**
   * Creates a <i>mutable</i>, empty {@code ArrayList} instance (for Java 6 and
   * earlier).
   *
   * <p><b>Note:</b> if mutability is not required, use {@link
   * ImmutableList#of()} instead.
   *
   * <p><b>Note for Java 7 and later:</b> this method is now unnecessary and
   * should be treated as deprecated. Instead, use the {@code ArrayList}
   * {@linkplain ArrayList#ArrayList() constructor} directly, taking advantage
   * of the new <a href="http://goo.gl/iz2Wi">"diamond" syntax</a>.
   */
  @GwtCompatible(serializable = true)
<<<<<<< HEAD
  public static <E extends /*@org.checkerframework.checker.nullness.qual.Nullable*/ Object> ArrayList<E> newArrayList() {
    return new ArrayList<E>();
=======
  public static <E> ArrayList<E> newArrayList() {
    return new ArrayList<>();
>>>>>>> ce9b72ac
  }

  /**
   * Creates a <i>mutable</i> {@code ArrayList} instance containing the given
   * elements.
   *
   * <p><b>Note:</b> essentially the only reason to use this method is when you
   * will need to add or remove elements later. Otherwise, for non-null elements
   * use {@link ImmutableList#of()} (for varargs) or {@link
   * ImmutableList#copyOf(Object[])} (for an array) instead. If any elements
   * might be null, or you need support for {@link List#set(int, Object)}, use
   * {@link Arrays#asList}.
   *
   * <p>Note that even when you do need the ability to add or remove, this method
   * provides only a tiny bit of syntactic sugar for {@code newArrayList(}{@link
   * Arrays#asList asList}{@code (...))}, or for creating an empty list then
   * calling {@link Collections#addAll}. This method is not actually very useful
   * and will likely be deprecated in the future.
   */
  @SafeVarargs
  @CanIgnoreReturnValue // TODO(kak): Remove this
  @GwtCompatible(serializable = true)
  public static <E extends /*@org.checkerframework.checker.nullness.qual.Nullable*/ Object> ArrayList<E> newArrayList(E... elements) {
    checkNotNull(elements); // for GWT
    // Avoid integer overflow when a large array is passed in
    int capacity = computeArrayListCapacity(elements.length);
    ArrayList<E> list = new ArrayList<>(capacity);
    Collections.addAll(list, elements);
    return list;
  }

  @VisibleForTesting
  static int computeArrayListCapacity(int arraySize) {
    checkNonnegative(arraySize, "arraySize");

    // TODO(kevinb): Figure out the right behavior, and document it
    return Ints.saturatedCast(5L + arraySize + (arraySize / 10));
  }

  /**
   * Creates a <i>mutable</i> {@code ArrayList} instance containing the given
   * elements; a very thin shortcut for creating an empty list then calling
   * {@link Iterables#addAll}.
   *
   * <p><b>Note:</b> if mutability is not required and the elements are
   * non-null, use {@link ImmutableList#copyOf(Iterable)} instead. (Or, change
   * {@code elements} to be a {@link FluentIterable} and call
   * {@code elements.toList()}.)
   *
   * <p><b>Note for Java 7 and later:</b> if {@code elements} is a {@link
   * Collection}, you don't need this method. Use the {@code ArrayList}
   * {@linkplain ArrayList#ArrayList(Collection) constructor} directly, taking
   * advantage of the new <a href="http://goo.gl/iz2Wi">"diamond" syntax</a>.
   */
  @CanIgnoreReturnValue // TODO(kak): Remove this
  @GwtCompatible(serializable = true)
  public static <E extends /*@org.checkerframework.checker.nullness.qual.Nullable*/ Object> ArrayList<E> newArrayList(Iterable<? extends E> elements) {
    checkNotNull(elements); // for GWT
    // Let ArrayList's sizing logic work, if possible
    return (elements instanceof Collection)
        ? new ArrayList<>(Collections2.cast(elements))
        : newArrayList(elements.iterator());
  }

  /**
   * Creates a <i>mutable</i> {@code ArrayList} instance containing the given
   * elements; a very thin shortcut for creating an empty list and then calling
   * {@link Iterators#addAll}.
   *
   * <p><b>Note:</b> if mutability is not required and the elements are
   * non-null, use {@link ImmutableList#copyOf(Iterator)} instead.
   */
  @CanIgnoreReturnValue // TODO(kak): Remove this
  @GwtCompatible(serializable = true)
  public static <E extends /*@org.checkerframework.checker.nullness.qual.Nullable*/ Object> ArrayList<E> newArrayList(Iterator<? extends E> elements) {
    ArrayList<E> list = newArrayList();
    Iterators.addAll(list, elements);
    return list;
  }

  /**
   * Creates an {@code ArrayList} instance backed by an array with the specified
   * initial size; simply delegates to {@link ArrayList#ArrayList(int)}.
   *
   * <p><b>Note for Java 7 and later:</b> this method is now unnecessary and
   * should be treated as deprecated. Instead, use {@code new }{@link
   * ArrayList#ArrayList(int) ArrayList}{@code <>(int)} directly, taking
   * advantage of the new <a href="http://goo.gl/iz2Wi">"diamond" syntax</a>.
   * (Unlike here, there is no risk of overload ambiguity, since the {@code
   * ArrayList} constructors very wisely did not accept varargs.)
   *
   * @param initialArraySize the exact size of the initial backing array for
   *     the returned array list ({@code ArrayList} documentation calls this
   *     value the "capacity")
   * @return a new, empty {@code ArrayList} which is guaranteed not to resize
   *     itself unless its size reaches {@code initialArraySize + 1}
   * @throws IllegalArgumentException if {@code initialArraySize} is negative
   */
  @GwtCompatible(serializable = true)
  public static <E> ArrayList<E> newArrayListWithCapacity(int initialArraySize) {
    checkNonnegative(initialArraySize, "initialArraySize"); // for GWT.
    return new ArrayList<>(initialArraySize);
  }

  /**
   * Creates an {@code ArrayList} instance to hold {@code estimatedSize}
   * elements, <i>plus</i> an unspecified amount of padding; you almost
   * certainly mean to call {@link #newArrayListWithCapacity} (see that method
   * for further advice on usage).
   *
   * <p><b>Note:</b> This method will soon be deprecated. Even in the rare case
   * that you do want some amount of padding, it's best if you choose your
   * desired amount explicitly.
   *
   * @param estimatedSize an estimate of the eventual {@link List#size()} of
   *     the new list
   * @return a new, empty {@code ArrayList}, sized appropriately to hold the
   *     estimated number of elements
   * @throws IllegalArgumentException if {@code estimatedSize} is negative
   */
  @GwtCompatible(serializable = true)
  public static <E> ArrayList<E> newArrayListWithExpectedSize(int estimatedSize) {
    return new ArrayList<>(computeArrayListCapacity(estimatedSize));
  }

  // LinkedList

  /**
   * Creates a <i>mutable</i>, empty {@code LinkedList} instance (for Java 6 and
   * earlier).
   *
   * <p><b>Note:</b> if you won't be adding any elements to the list, use {@link
   * ImmutableList#of()} instead.
   *
   * <p><b>Performance note:</b> {@link ArrayList} and {@link
   * java.util.ArrayDeque} consistently outperform {@code LinkedList} except in
   * certain rare and specific situations. Unless you have spent a lot of time
   * benchmarking your specific needs, use one of those instead.
   *
   * <p><b>Note for Java 7 and later:</b> this method is now unnecessary and
   * should be treated as deprecated. Instead, use the {@code LinkedList}
   * {@linkplain LinkedList#LinkedList() constructor} directly, taking advantage
   * of the new <a href="http://goo.gl/iz2Wi">"diamond" syntax</a>.
   */
  @GwtCompatible(serializable = true)
<<<<<<< HEAD
  public static <E extends /*@org.checkerframework.checker.nullness.qual.Nullable*/ Object> LinkedList<E> newLinkedList() {
    return new LinkedList<E>();
=======
  public static <E> LinkedList<E> newLinkedList() {
    return new LinkedList<>();
>>>>>>> ce9b72ac
  }

  /**
   * Creates a <i>mutable</i> {@code LinkedList} instance containing the given
   * elements; a very thin shortcut for creating an empty list then calling
   * {@link Iterables#addAll}.
   *
   * <p><b>Note:</b> if mutability is not required and the elements are
   * non-null, use {@link ImmutableList#copyOf(Iterable)} instead. (Or, change
   * {@code elements} to be a {@link FluentIterable} and call
   * {@code elements.toList()}.)
   *
   * <p><b>Performance note:</b> {@link ArrayList} and {@link
   * java.util.ArrayDeque} consistently outperform {@code LinkedList} except in
   * certain rare and specific situations. Unless you have spent a lot of time
   * benchmarking your specific needs, use one of those instead.
   *
   * <p><b>Note for Java 7 and later:</b> if {@code elements} is a {@link
   * Collection}, you don't need this method. Use the {@code LinkedList}
   * {@linkplain LinkedList#LinkedList(Collection) constructor} directly, taking
   * advantage of the new <a href="http://goo.gl/iz2Wi">"diamond" syntax</a>.
   */
  @GwtCompatible(serializable = true)
  public static <E extends /*@org.checkerframework.checker.nullness.qual.Nullable*/ Object> LinkedList<E> newLinkedList(Iterable<? extends E> elements) {
    LinkedList<E> list = newLinkedList();
    Iterables.addAll(list, elements);
    return list;
  }

  /**
   * Creates an empty {@code CopyOnWriteArrayList} instance.
   *
   * <p><b>Note:</b> if you need an immutable empty {@link List}, use
   * {@link Collections#emptyList} instead.
   *
   * @return a new, empty {@code CopyOnWriteArrayList}
   * @since 12.0
   */
  @GwtIncompatible // CopyOnWriteArrayList
  public static <E> CopyOnWriteArrayList<E> newCopyOnWriteArrayList() {
    return new CopyOnWriteArrayList<>();
  }

  /**
   * Creates a {@code CopyOnWriteArrayList} instance containing the given elements.
   *
   * @param elements the elements that the list should contain, in order
   * @return a new {@code CopyOnWriteArrayList} containing those elements
   * @since 12.0
   */
  @GwtIncompatible // CopyOnWriteArrayList
  public static <E> CopyOnWriteArrayList<E> newCopyOnWriteArrayList(
      Iterable<? extends E> elements) {
    // We copy elements to an ArrayList first, rather than incurring the
    // quadratic cost of adding them to the COWAL directly.
    Collection<? extends E> elementsCollection =
        (elements instanceof Collection) ? Collections2.cast(elements) : newArrayList(elements);
    return new CopyOnWriteArrayList<>(elementsCollection);
  }

  /**
   * Returns an unmodifiable list containing the specified first element and
   * backed by the specified array of additional elements. Changes to the {@code
   * rest} array will be reflected in the returned list. Unlike {@link
   * Arrays#asList}, the returned list is unmodifiable.
   *
   * <p>This is useful when a varargs method needs to use a signature such as
   * {@code (Foo firstFoo, Foo... moreFoos)}, in order to avoid overload
   * ambiguity or to enforce a minimum argument count.
   *
   * <p>The returned list is serializable and implements {@link RandomAccess}.
   *
   * @param first the first element
   * @param rest an array of additional elements, possibly empty
   * @return an unmodifiable list containing the specified elements
   */
<<<<<<< HEAD
  public static <E extends /*@org.checkerframework.checker.nullness.qual.Nullable*/ Object> List<E> asList(@Nullable E first, E[] rest) {
    return new OnePlusArrayList<E>(first, rest);
=======
  public static <E> List<E> asList(@Nullable E first, E[] rest) {
    return new OnePlusArrayList<>(first, rest);
>>>>>>> ce9b72ac
  }

  /** @see Lists#asList(Object, Object[]) */
  private static class OnePlusArrayList<E extends /*@org.checkerframework.checker.nullness.qual.Nullable*/ Object> extends AbstractList<E>
      implements Serializable, RandomAccess {
    final E first;
    final E[] rest;

    OnePlusArrayList(@Nullable E first, E[] rest) {
      this.first = first;
      this.rest = checkNotNull(rest);
    }

    @Pure
    @Override
    public int size() {
      return IntMath.saturatedAdd(rest.length, 1);
    }

    @Override
    public E get(int index) {
      // check explicitly so the IOOBE will have the right message
      checkElementIndex(index, size());
      return (index == 0) ? first : rest[index - 1];
    }

    private static final long serialVersionUID = 0;
  }

  /**
   * Returns an unmodifiable list containing the specified first and second
   * element, and backed by the specified array of additional elements. Changes
   * to the {@code rest} array will be reflected in the returned list. Unlike
   * {@link Arrays#asList}, the returned list is unmodifiable.
   *
   * <p>This is useful when a varargs method needs to use a signature such as
   * {@code (Foo firstFoo, Foo secondFoo, Foo... moreFoos)}, in order to avoid
   * overload ambiguity or to enforce a minimum argument count.
   *
   * <p>The returned list is serializable and implements {@link RandomAccess}.
   *
   * @param first the first element
   * @param second the second element
   * @param rest an array of additional elements, possibly empty
   * @return an unmodifiable list containing the specified elements
   */
<<<<<<< HEAD
  public static <E extends /*@org.checkerframework.checker.nullness.qual.Nullable*/ Object> List<E> asList(@Nullable E first, @Nullable E second, E[] rest) {
    return new TwoPlusArrayList<E>(first, second, rest);
=======
  public static <E> List<E> asList(@Nullable E first, @Nullable E second, E[] rest) {
    return new TwoPlusArrayList<>(first, second, rest);
>>>>>>> ce9b72ac
  }

  /** @see Lists#asList(Object, Object, Object[]) */
  private static class TwoPlusArrayList<E extends /*@org.checkerframework.checker.nullness.qual.Nullable*/ Object> extends AbstractList<E>
      implements Serializable, RandomAccess {
    final E first;
    final E second;
    final E[] rest;

    TwoPlusArrayList(@Nullable E first, @Nullable E second, E[] rest) {
      this.first = first;
      this.second = second;
      this.rest = checkNotNull(rest);
    }

    @Pure
    @Override
    public int size() {
      return IntMath.saturatedAdd(rest.length, 2);
    }

    @Override
    public E get(int index) {
      switch (index) {
        case 0:
          return first;
        case 1:
          return second;
        default:
          // check explicitly so the IOOBE will have the right message
          checkElementIndex(index, size());
          return rest[index - 2];
      }
    }

    private static final long serialVersionUID = 0;
  }

  /**
   * Returns every possible list that can be formed by choosing one element
   * from each of the given lists in order; the "n-ary
   * <a href="http://en.wikipedia.org/wiki/Cartesian_product">Cartesian
   * product</a>" of the lists. For example: <pre>   {@code
   *
   *   Lists.cartesianProduct(ImmutableList.of(
   *       ImmutableList.of(1, 2),
   *       ImmutableList.of("A", "B", "C")))}</pre>
   *
   * <p>returns a list containing six lists in the following order:
   *
   * <ul>
   * <li>{@code ImmutableList.of(1, "A")}
   * <li>{@code ImmutableList.of(1, "B")}
   * <li>{@code ImmutableList.of(1, "C")}
   * <li>{@code ImmutableList.of(2, "A")}
   * <li>{@code ImmutableList.of(2, "B")}
   * <li>{@code ImmutableList.of(2, "C")}
   * </ul>
   *
   * <p>The result is guaranteed to be in the "traditional", lexicographical
   * order for Cartesian products that you would get from nesting for loops:
   * <pre>   {@code
   *
   *   for (B b0 : lists.get(0)) {
   *     for (B b1 : lists.get(1)) {
   *       ...
   *       ImmutableList<B> tuple = ImmutableList.of(b0, b1, ...);
   *       // operate on tuple
   *     }
   *   }}</pre>
   *
   * <p>Note that if any input list is empty, the Cartesian product will also be
   * empty. If no lists at all are provided (an empty list), the resulting
   * Cartesian product has one element, an empty list (counter-intuitive, but
   * mathematically consistent).
   *
   * <p><i>Performance notes:</i> while the cartesian product of lists of size
   * {@code m, n, p} is a list of size {@code m x n x p}, its actual memory
   * consumption is much smaller. When the cartesian product is constructed, the
   * input lists are merely copied. Only as the resulting list is iterated are
   * the individual lists created, and these are not retained after iteration.
   *
   * @param lists the lists to choose elements from, in the order that
   *     the elements chosen from those lists should appear in the resulting
   *     lists
   * @param <B> any common base class shared by all axes (often just {@link
   *     Object})
   * @return the Cartesian product, as an immutable list containing immutable
   *     lists
   * @throws IllegalArgumentException if the size of the cartesian product would
   *     be greater than {@link Integer#MAX_VALUE}
   * @throws NullPointerException if {@code lists}, any one of the {@code lists},
   *     or any element of a provided list is null
   * @since 19.0
   */
  public static <B> List<List<B>> cartesianProduct(List<? extends List<? extends B>> lists) {
    return CartesianList.create(lists);
  }

  /**
   * Returns every possible list that can be formed by choosing one element
   * from each of the given lists in order; the "n-ary
   * <a href="http://en.wikipedia.org/wiki/Cartesian_product">Cartesian
   * product</a>" of the lists. For example: <pre>   {@code
   *
   *   Lists.cartesianProduct(ImmutableList.of(
   *       ImmutableList.of(1, 2),
   *       ImmutableList.of("A", "B", "C")))}</pre>
   *
   * <p>returns a list containing six lists in the following order:
   *
   * <ul>
   * <li>{@code ImmutableList.of(1, "A")}
   * <li>{@code ImmutableList.of(1, "B")}
   * <li>{@code ImmutableList.of(1, "C")}
   * <li>{@code ImmutableList.of(2, "A")}
   * <li>{@code ImmutableList.of(2, "B")}
   * <li>{@code ImmutableList.of(2, "C")}
   * </ul>
   *
   * <p>The result is guaranteed to be in the "traditional", lexicographical
   * order for Cartesian products that you would get from nesting for loops:
   * <pre>   {@code
   *
   *   for (B b0 : lists.get(0)) {
   *     for (B b1 : lists.get(1)) {
   *       ...
   *       ImmutableList<B> tuple = ImmutableList.of(b0, b1, ...);
   *       // operate on tuple
   *     }
   *   }}</pre>
   *
   * <p>Note that if any input list is empty, the Cartesian product will also be
   * empty. If no lists at all are provided (an empty list), the resulting
   * Cartesian product has one element, an empty list (counter-intuitive, but
   * mathematically consistent).
   *
   * <p><i>Performance notes:</i> while the cartesian product of lists of size
   * {@code m, n, p} is a list of size {@code m x n x p}, its actual memory
   * consumption is much smaller. When the cartesian product is constructed, the
   * input lists are merely copied. Only as the resulting list is iterated are
   * the individual lists created, and these are not retained after iteration.
   *
   * @param lists the lists to choose elements from, in the order that
   *     the elements chosen from those lists should appear in the resulting
   *     lists
   * @param <B> any common base class shared by all axes (often just {@link
   *     Object})
   * @return the Cartesian product, as an immutable list containing immutable
   *     lists
   * @throws IllegalArgumentException if the size of the cartesian product would
   *     be greater than {@link Integer#MAX_VALUE}
   * @throws NullPointerException if {@code lists}, any one of the
   *     {@code lists}, or any element of a provided list is null
   * @since 19.0
   */
  @SafeVarargs
  public static <B> List<List<B>> cartesianProduct(List<? extends B>... lists) {
    return cartesianProduct(Arrays.asList(lists));
  }

  /**
   * Returns a list that applies {@code function} to each element of {@code
   * fromList}. The returned list is a transformed view of {@code fromList};
   * changes to {@code fromList} will be reflected in the returned list and vice
   * versa.
   *
   * <p>Since functions are not reversible, the transform is one-way and new
   * items cannot be stored in the returned list. The {@code add},
   * {@code addAll} and {@code set} methods are unsupported in the returned
   * list.
   *
   * <p>The function is applied lazily, invoked when needed. This is necessary
   * for the returned list to be a view, but it means that the function will be
   * applied many times for bulk operations like {@link List#contains} and
   * {@link List#hashCode}. For this to perform well, {@code function} should be
   * fast. To avoid lazy evaluation when the returned list doesn't need to be a
   * view, copy the returned list into a new list of your choosing.
   *
   * <p>If {@code fromList} implements {@link RandomAccess}, so will the
   * returned list. The returned list is threadsafe if the supplied list and
   * function are.
   *
   * <p>If only a {@code Collection} or {@code Iterable} input is available, use
   * {@link Collections2#transform} or {@link Iterables#transform}.
   *
   * <p><b>Note:</b> serializing the returned list is implemented by serializing
   * {@code fromList}, its contents, and {@code function} -- <i>not</i> by
   * serializing the transformed values. This can lead to surprising behavior,
   * so serializing the returned list is <b>not recommended</b>. Instead,
   * copy the list using {@link ImmutableList#copyOf(Collection)} (for example),
   * then serialize the copy. Other methods similar to this do not implement
   * serialization at all for this reason.
   *
   * <p><b>Java 8 users:</b> many use cases for this method are better addressed
   *  by {@link java.util.stream.Stream#map}. This method is not being
   * deprecated, but we gently encourage you to migrate to streams.
   */
  public static <F extends /*@org.checkerframework.checker.nullness.qual.Nullable*/ Object, T extends /*@org.checkerframework.checker.nullness.qual.Nullable*/ Object> List<T> transform(
      List<F> fromList, Function<? super F, ? extends T> function) {
    return (fromList instanceof RandomAccess)
        ? new TransformingRandomAccessList<>(fromList, function)
        : new TransformingSequentialList<>(fromList, function);
  }

  /**
   * Implementation of a sequential transforming list.
   *
   * @see Lists#transform
   */
  private static class TransformingSequentialList<F extends /*@org.checkerframework.checker.nullness.qual.Nullable*/ Object, T extends /*@org.checkerframework.checker.nullness.qual.Nullable*/ Object> extends AbstractSequentialList<T>
      implements Serializable {
    final List<F> fromList;
    final Function<? super F, ? extends T> function;

    TransformingSequentialList(List<F> fromList, Function<? super F, ? extends T> function) {
      this.fromList = checkNotNull(fromList);
      this.function = checkNotNull(function);
    }
    /**
     * The default implementation inherited is based on iteration and removal of
     * each element which can be overkill. That's why we forward this call
     * directly to the backing list.
     */
    @Override
    public void clear() {
      fromList.clear();
    }

    @Pure
    @Override
    public int size() {
      return fromList.size();
    }

    @Override
    public ListIterator<T> listIterator(final int index) {
      return new TransformedListIterator<F, T>(fromList.listIterator(index)) {
        @Override
        T transform(F from) {
          return function.apply(from);
        }
      };
    }

    @Override
    public boolean removeIf(Predicate<? super T> filter) {
      checkNotNull(filter);
      return fromList.removeIf(element -> filter.test(function.apply(element)));
    }

    private static final long serialVersionUID = 0;
  }

  /**
   * Implementation of a transforming random access list. We try to make as many
   * of these methods pass-through to the source list as possible so that the
   * performance characteristics of the source list and transformed list are
   * similar.
   *
   * @see Lists#transform
   */
  private static class TransformingRandomAccessList<F extends /*@org.checkerframework.checker.nullness.qual.Nullable*/ Object, T extends /*@org.checkerframework.checker.nullness.qual.Nullable*/ Object> extends AbstractList<T>
      implements RandomAccess, Serializable {
    final List<F> fromList;
    final Function<? super F, ? extends T> function;

    TransformingRandomAccessList(List<F> fromList, Function<? super F, ? extends T> function) {
      this.fromList = checkNotNull(fromList);
      this.function = checkNotNull(function);
    }

    @Override
    public void clear() {
      fromList.clear();
    }

    @Override
    public T get(int index) {
      return function.apply(fromList.get(index));
    }

    @Override
    public Iterator<T> iterator() {
      return listIterator();
    }

    @Override
    public ListIterator<T> listIterator(int index) {
      return new TransformedListIterator<F, T>(fromList.listIterator(index)) {
        @Override
        T transform(F from) {
          return function.apply(from);
        }
      };
    }

    @Pure
    @Override
    public boolean isEmpty() {
      return fromList.isEmpty();
    }

    @Override
    public boolean removeIf(Predicate<? super T> filter) {
      checkNotNull(filter);
      return fromList.removeIf(element -> filter.test(function.apply(element)));
    }

    @Override
    public T remove(int index) {
      return function.apply(fromList.remove(index));
    }

    @Pure
    @Override
    public int size() {
      return fromList.size();
    }

    private static final long serialVersionUID = 0;
  }

  /**
   * Returns consecutive {@linkplain List#subList(int, int) sublists} of a list,
   * each of the same size (the final list may be smaller). For example,
   * partitioning a list containing {@code [a, b, c, d, e]} with a partition
   * size of 3 yields {@code [[a, b, c], [d, e]]} -- an outer list containing
   * two inner lists of three and two elements, all in the original order.
   *
   * <p>The outer list is unmodifiable, but reflects the latest state of the
   * source list. The inner lists are sublist views of the original list,
   * produced on demand using {@link List#subList(int, int)}, and are subject
   * to all the usual caveats about modification as explained in that API.
   *
   * @param list the list to return consecutive sublists of
   * @param size the desired size of each sublist (the last may be
   *     smaller)
   * @return a list of consecutive sublists
   * @throws IllegalArgumentException if {@code partitionSize} is nonpositive
   */
  public static <T extends /*@org.checkerframework.checker.nullness.qual.Nullable*/ Object> List<List<T>> partition(List<T> list, int size) {
    checkNotNull(list);
    checkArgument(size > 0);
    return (list instanceof RandomAccess)
        ? new RandomAccessPartition<>(list, size)
        : new Partition<>(list, size);
  }

  private static class Partition<T extends /*@org.checkerframework.checker.nullness.qual.Nullable*/ Object> extends AbstractList<List<T>> {
    final List<T> list;
    final int size;

    Partition(List<T> list, int size) {
      this.list = list;
      this.size = size;
    }

    @Override
    public List<T> get(int index) {
      checkElementIndex(index, size());
      int start = index * size;
      int end = Math.min(start + size, list.size());
      return list.subList(start, end);
    }

    @Pure
    @Override
    public int size() {
      return IntMath.divide(list.size(), size, RoundingMode.CEILING);
    }

    @Pure
    @Override
    public boolean isEmpty() {
      return list.isEmpty();
    }
  }

  private static class RandomAccessPartition<T extends /*@org.checkerframework.checker.nullness.qual.Nullable*/ Object> extends Partition<T> implements RandomAccess {
    RandomAccessPartition(List<T> list, int size) {
      super(list, size);
    }
  }

  /**
   * Returns a view of the specified string as an immutable list of {@code
   * Character} values.
   *
   * @since 7.0
   */
  public static ImmutableList<Character> charactersOf(String string) {
    return new StringAsImmutableList(checkNotNull(string));
  }

  @SuppressWarnings("serial") // serialized using ImmutableList serialization
  private static final class StringAsImmutableList extends ImmutableList<Character> {

    private final String string;

    StringAsImmutableList(String string) {
      this.string = string;
    }

    @Override
    public int indexOf(@Nullable Object object) {
      return (object instanceof Character) ? string.indexOf((Character) object) : -1;
    }

    @Override
    public int lastIndexOf(@Nullable Object object) {
      return (object instanceof Character) ? string.lastIndexOf((Character) object) : -1;
    }

    @Override
    public ImmutableList<Character> subList(int fromIndex, int toIndex) {
      checkPositionIndexes(fromIndex, toIndex, size()); // for GWT
      return charactersOf(string.substring(fromIndex, toIndex));
    }

    @Override
    boolean isPartialView() {
      return false;
    }

    @Override
    public Character get(int index) {
      checkElementIndex(index, size()); // for GWT
      return string.charAt(index);
    }

    @Override
    public int size() {
      return string.length();
    }
  }

  /**
   * Returns a view of the specified {@code CharSequence} as a {@code
   * List<Character>}, viewing {@code sequence} as a sequence of Unicode code
   * units. The view does not support any modification operations, but reflects
   * any changes to the underlying character sequence.
   *
   * @param sequence the character sequence to view as a {@code List} of
   *        characters
   * @return an {@code List<Character>} view of the character sequence
   * @since 7.0
   */
  @Beta
  public static List<Character> charactersOf(CharSequence sequence) {
    return new CharSequenceAsList(checkNotNull(sequence));
  }

  private static final class CharSequenceAsList extends AbstractList<Character> {
    private final CharSequence sequence;

    CharSequenceAsList(CharSequence sequence) {
      this.sequence = sequence;
    }

    @Override
    public Character get(int index) {
      checkElementIndex(index, size()); // for GWT
      return sequence.charAt(index);
    }

    @Override
    public int size() {
      return sequence.length();
    }
  }

  /**
   * Returns a reversed view of the specified list. For example, {@code
   * Lists.reverse(Arrays.asList(1, 2, 3))} returns a list containing {@code 3,
   * 2, 1}. The returned list is backed by this list, so changes in the returned
   * list are reflected in this list, and vice-versa. The returned list supports
   * all of the optional list operations supported by this list.
   *
   * <p>The returned list is random-access if the specified list is random
   * access.
   *
   * @since 7.0
   */
  public static <T> List<T> reverse(List<T> list) {
    if (list instanceof ImmutableList) {
      return ((ImmutableList<T>) list).reverse();
    } else if (list instanceof ReverseList) {
      return ((ReverseList<T>) list).getForwardList();
    } else if (list instanceof RandomAccess) {
      return new RandomAccessReverseList<>(list);
    } else {
      return new ReverseList<>(list);
    }
  }

  private static class ReverseList<T> extends AbstractList<T> {
    private final List<T> forwardList;

    ReverseList(List<T> forwardList) {
      this.forwardList = checkNotNull(forwardList);
    }

    List<T> getForwardList() {
      return forwardList;
    }

    private int reverseIndex(int index) {
      int size = size();
      checkElementIndex(index, size);
      return (size - 1) - index;
    }

    private int reversePosition(int index) {
      int size = size();
      checkPositionIndex(index, size);
      return size - index;
    }

    @Override
    public void add(int index, @Nullable T element) {
      forwardList.add(reversePosition(index), element);
    }

    @Override
    public void clear() {
      forwardList.clear();
    }

    @Override
    public T remove(int index) {
      return forwardList.remove(reverseIndex(index));
    }

    @Override
    protected void removeRange(int fromIndex, int toIndex) {
      subList(fromIndex, toIndex).clear();
    }

    @Override
    public T set(int index, @Nullable T element) {
      return forwardList.set(reverseIndex(index), element);
    }

    @Override
    public T get(int index) {
      return forwardList.get(reverseIndex(index));
    }

    @Override
    public int size() {
      return forwardList.size();
    }

    @Override
    public List<T> subList(int fromIndex, int toIndex) {
      checkPositionIndexes(fromIndex, toIndex, size());
      return reverse(forwardList.subList(reversePosition(toIndex), reversePosition(fromIndex)));
    }

    @Override
    public Iterator<T> iterator() {
      return listIterator();
    }

    @Override
    public ListIterator<T> listIterator(int index) {
      int start = reversePosition(index);
      final ListIterator<T> forwardIterator = forwardList.listIterator(start);
      return new ListIterator<T>() {

        boolean canRemoveOrSet;

        @Override
        public void add(T e) {
          forwardIterator.add(e);
          forwardIterator.previous();
          canRemoveOrSet = false;
        }

        @Override
        public boolean hasNext() {
          return forwardIterator.hasPrevious();
        }

        @Override
        public boolean hasPrevious() {
          return forwardIterator.hasNext();
        }

        @Override
        public T next() {
          if (!hasNext()) {
            throw new NoSuchElementException();
          }
          canRemoveOrSet = true;
          return forwardIterator.previous();
        }

        @Override
        public int nextIndex() {
          return reversePosition(forwardIterator.nextIndex());
        }

        @Override
        public T previous() {
          if (!hasPrevious()) {
            throw new NoSuchElementException();
          }
          canRemoveOrSet = true;
          return forwardIterator.next();
        }

        @Override
        public int previousIndex() {
          return nextIndex() - 1;
        }

        @Override
        public void remove() {
          checkRemove(canRemoveOrSet);
          forwardIterator.remove();
          canRemoveOrSet = false;
        }

        @Override
        public void set(T e) {
          checkState(canRemoveOrSet);
          forwardIterator.set(e);
        }
      };
    }
  }

  private static class RandomAccessReverseList<T> extends ReverseList<T> implements RandomAccess {
    RandomAccessReverseList(List<T> forwardList) {
      super(forwardList);
    }
  }

  /**
   * An implementation of {@link List#hashCode()}.
   */
  static int hashCodeImpl(List<?> list) {
    // TODO(lowasser): worth optimizing for RandomAccess?
    int hashCode = 1;
    for (Object o : list) {
      hashCode = 31 * hashCode + (o == null ? 0 : o.hashCode());

      hashCode = ~~hashCode;
      // needed to deal with GWT integer overflow
    }
    return hashCode;
  }

  /**
   * An implementation of {@link List#equals(Object)}.
   */
  static boolean equalsImpl(List<?> thisList, @Nullable Object other) {
    if (other == checkNotNull(thisList)) {
      return true;
    }
    if (!(other instanceof List)) {
      return false;
    }
    List<?> otherList = (List<?>) other;
    int size = thisList.size();
    if (size != otherList.size()) {
      return false;
    }
    if (thisList instanceof RandomAccess && otherList instanceof RandomAccess) {
      // avoid allocation and use the faster loop
      for (int i = 0; i < size; i++) {
        if (!Objects.equal(thisList.get(i), otherList.get(i))) {
          return false;
        }
      }
      return true;
    } else {
      return Iterators.elementsEqual(thisList.iterator(), otherList.iterator());
    }
  }

  /**
   * An implementation of {@link List#addAll(int, Collection)}.
   */
  static <E> boolean addAllImpl(List<E> list, int index, Iterable<? extends E> elements) {
    boolean changed = false;
    ListIterator<E> listIterator = list.listIterator(index);
    for (E e : elements) {
      listIterator.add(e);
      changed = true;
    }
    return changed;
  }

  /**
   * An implementation of {@link List#indexOf(Object)}.
   */
  static int indexOfImpl(List<?> list, @Nullable Object element) {
    if (list instanceof RandomAccess) {
      return indexOfRandomAccess(list, element);
    } else {
      ListIterator<?> listIterator = list.listIterator();
      while (listIterator.hasNext()) {
        if (Objects.equal(element, listIterator.next())) {
          return listIterator.previousIndex();
        }
      }
      return -1;
    }
  }

  private static int indexOfRandomAccess(List<?> list, @Nullable Object element) {
    int size = list.size();
    if (element == null) {
      for (int i = 0; i < size; i++) {
        if (list.get(i) == null) {
          return i;
        }
      }
    } else {
      for (int i = 0; i < size; i++) {
        if (element.equals(list.get(i))) {
          return i;
        }
      }
    }
    return -1;
  }

  /**
   * An implementation of {@link List#lastIndexOf(Object)}.
   */
  static int lastIndexOfImpl(List<?> list, @Nullable Object element) {
    if (list instanceof RandomAccess) {
      return lastIndexOfRandomAccess(list, element);
    } else {
      ListIterator<?> listIterator = list.listIterator(list.size());
      while (listIterator.hasPrevious()) {
        if (Objects.equal(element, listIterator.previous())) {
          return listIterator.nextIndex();
        }
      }
      return -1;
    }
  }

  private static int lastIndexOfRandomAccess(List<?> list, @Nullable Object element) {
    if (element == null) {
      for (int i = list.size() - 1; i >= 0; i--) {
        if (list.get(i) == null) {
          return i;
        }
      }
    } else {
      for (int i = list.size() - 1; i >= 0; i--) {
        if (element.equals(list.get(i))) {
          return i;
        }
      }
    }
    return -1;
  }

  /**
   * Returns an implementation of {@link List#listIterator(int)}.
   */
  static <E> ListIterator<E> listIteratorImpl(List<E> list, int index) {
    return new AbstractListWrapper<>(list).listIterator(index);
  }

  /**
   * An implementation of {@link List#subList(int, int)}.
   */
  static <E> List<E> subListImpl(final List<E> list, int fromIndex, int toIndex) {
    List<E> wrapper;
    if (list instanceof RandomAccess) {
      wrapper =
          new RandomAccessListWrapper<E>(list) {
            @Override
            public ListIterator<E> listIterator(int index) {
              return backingList.listIterator(index);
            }

            private static final long serialVersionUID = 0;
          };
    } else {
      wrapper =
          new AbstractListWrapper<E>(list) {
            @Override
            public ListIterator<E> listIterator(int index) {
              return backingList.listIterator(index);
            }

            private static final long serialVersionUID = 0;
          };
    }
    return wrapper.subList(fromIndex, toIndex);
  }

  private static class AbstractListWrapper<E> extends AbstractList<E> {
    final List<E> backingList;

    AbstractListWrapper(List<E> backingList) {
      this.backingList = checkNotNull(backingList);
    }

    @Override
    public void add(int index, E element) {
      backingList.add(index, element);
    }

    @Override
    public boolean addAll(int index, Collection<? extends E> c) {
      return backingList.addAll(index, c);
    }

    @Override
    public E get(int index) {
      return backingList.get(index);
    }

    @Override
    public E remove(int index) {
      return backingList.remove(index);
    }

    @Override
    public E set(int index, E element) {
      return backingList.set(index, element);
    }

    @Override
    public boolean contains(Object o) {
      return backingList.contains(o);
    }

    @Override
    public int size() {
      return backingList.size();
    }
  }

  private static class RandomAccessListWrapper<E> extends AbstractListWrapper<E>
      implements RandomAccess {
    RandomAccessListWrapper(List<E> backingList) {
      super(backingList);
    }
  }

  /**
   * Used to avoid http://bugs.sun.com/view_bug.do?bug_id=6558557
   */
  static <T> List<T> cast(Iterable<T> iterable) {
    return (List<T>) iterable;
  }
}<|MERGE_RESOLUTION|>--- conflicted
+++ resolved
@@ -88,13 +88,8 @@
    * of the new <a href="http://goo.gl/iz2Wi">"diamond" syntax</a>.
    */
   @GwtCompatible(serializable = true)
-<<<<<<< HEAD
   public static <E extends /*@org.checkerframework.checker.nullness.qual.Nullable*/ Object> ArrayList<E> newArrayList() {
-    return new ArrayList<E>();
-=======
-  public static <E> ArrayList<E> newArrayList() {
     return new ArrayList<>();
->>>>>>> ce9b72ac
   }
 
   /**
@@ -240,13 +235,8 @@
    * of the new <a href="http://goo.gl/iz2Wi">"diamond" syntax</a>.
    */
   @GwtCompatible(serializable = true)
-<<<<<<< HEAD
   public static <E extends /*@org.checkerframework.checker.nullness.qual.Nullable*/ Object> LinkedList<E> newLinkedList() {
-    return new LinkedList<E>();
-=======
-  public static <E> LinkedList<E> newLinkedList() {
     return new LinkedList<>();
->>>>>>> ce9b72ac
   }
 
   /**
@@ -323,13 +313,8 @@
    * @param rest an array of additional elements, possibly empty
    * @return an unmodifiable list containing the specified elements
    */
-<<<<<<< HEAD
   public static <E extends /*@org.checkerframework.checker.nullness.qual.Nullable*/ Object> List<E> asList(@Nullable E first, E[] rest) {
-    return new OnePlusArrayList<E>(first, rest);
-=======
-  public static <E> List<E> asList(@Nullable E first, E[] rest) {
     return new OnePlusArrayList<>(first, rest);
->>>>>>> ce9b72ac
   }
 
   /** @see Lists#asList(Object, Object[]) */
@@ -376,13 +361,8 @@
    * @param rest an array of additional elements, possibly empty
    * @return an unmodifiable list containing the specified elements
    */
-<<<<<<< HEAD
   public static <E extends /*@org.checkerframework.checker.nullness.qual.Nullable*/ Object> List<E> asList(@Nullable E first, @Nullable E second, E[] rest) {
-    return new TwoPlusArrayList<E>(first, second, rest);
-=======
-  public static <E> List<E> asList(@Nullable E first, @Nullable E second, E[] rest) {
     return new TwoPlusArrayList<>(first, second, rest);
->>>>>>> ce9b72ac
   }
 
   /** @see Lists#asList(Object, Object, Object[]) */
