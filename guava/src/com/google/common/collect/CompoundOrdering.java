--- conflicted
+++ resolved
@@ -27,13 +27,8 @@
 /** An ordering that tries several comparators in order. */
 @AnnotatedFor({"nullness"})
 @GwtCompatible(serializable = true)
-<<<<<<< HEAD
 final class CompoundOrdering<T extends /*@org.checkerframework.checker.nullness.qual.Nullable*/ Object> extends Ordering<T> implements Serializable {
-  final /*@org.checkerframework.checker.nullness.qual.Nullable*/ ImmutableList<Comparator<? super T>> comparators;
-=======
-final class CompoundOrdering<T> extends Ordering<T> implements Serializable {
   final Comparator<? super T>[] comparators;
->>>>>>> a49e1d0f
 
   CompoundOrdering(Comparator<? super T> primary, Comparator<? super T> secondary) {
     this.comparators = (Comparator<? super T>[]) new Comparator[] {primary, secondary};
