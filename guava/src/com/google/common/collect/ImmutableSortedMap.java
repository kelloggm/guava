--- conflicted
+++ resolved
@@ -596,11 +596,7 @@
   }
 
   @Override
-<<<<<<< HEAD
-  public @org.checkerframework.checker.nullness.qual.Nullable V get(@Nullable Object key) {
-=======
-  public V get(@NullableDecl Object key) {
->>>>>>> 594e3b73
+  public @org.checkerframework.checker.nullness.qual.Nullable V get(@NullableDecl Object key) {
     int index = keySet.indexOf(key);
     return (index == -1) ? null : valueList.get(index);
   }
@@ -610,15 +606,8 @@
     return keySet.isPartialView() || valueList.isPartialView();
   }
 
-<<<<<<< HEAD
-  /**
-   * Returns an immutable set of the mappings in this map, sorted by the key
-   * ordering.
-   */
+  /** Returns an immutable set of the mappings in this map, sorted by the key ordering. */
   @SideEffectFree
-=======
-  /** Returns an immutable set of the mappings in this map, sorted by the key ordering. */
->>>>>>> 594e3b73
   @Override
   public ImmutableSet<Entry<K, V>> entrySet() {
     return super.entrySet();
@@ -677,14 +666,8 @@
     return isEmpty() ? ImmutableSet.<Entry<K, V>>of() : new EntrySet();
   }
 
-<<<<<<< HEAD
-  /**
-   * Returns an immutable sorted set of the keys in this map.
-   */
+  /** Returns an immutable sorted set of the keys in this map. */
   @SideEffectFree
-=======
-  /** Returns an immutable sorted set of the keys in this map. */
->>>>>>> 594e3b73
   @Override
   public ImmutableSortedSet<K> keySet() {
     return keySet;
