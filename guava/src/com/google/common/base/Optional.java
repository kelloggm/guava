--- conflicted
+++ resolved
@@ -84,12 +84,9 @@
  * @author Kevin Bourrillion
  * @since 10.0
  */
-<<<<<<< HEAD
 @AnnotatedFor({"nullness"})
 @Covariant(0)
-=======
 @DoNotMock("Use Optional.of(value) or Optional.absent()")
->>>>>>> a1b3c068
 @GwtCompatible(serializable = true)
 public abstract @NonNull class Optional<T> implements Serializable {
   /**
