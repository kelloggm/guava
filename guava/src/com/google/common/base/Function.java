--- conflicted
+++ resolved
@@ -45,33 +45,13 @@
  * @since 2.0
  */
 @GwtCompatible
-<<<<<<< HEAD
 @AnnotatedFor({"nullness"})
-public interface Function<F extends /*@org.checkerframework.checker.nullness.qual.Nullable*/ Object, T extends /*@org.checkerframework.checker.nullness.qual.Nullable*/ Object> {
-  /**
-   * Returns the result of applying this function to {@code input}. This method is <i>generally
-   * expected</i>, but not absolutely required, to have the following properties:
-   *
-   * <ul>
-   * <li>Its execution does not cause any observable side effects.
-   * <li>The computation is <i>consistent with equals</i>; that is, {@link Objects#equal
-   *     Objects.equal}{@code (a, b)} implies that {@code Objects.equal(function.apply(a),
-   *     function.apply(b))}.
-   * </ul>
-   *
-   * @throws NullPointerException if {@code input} is null and this function does not accept null
-   *     arguments
-   */
-  @Nullable
-  T apply(/*@Nullable*/ F input);
-=======
 @FunctionalInterface
-public interface Function<F, T> extends java.util.function.Function<F, T> {
+public interface Function<F extends @Nullable Object, T extends @Nullable Object> extends java.util.function.Function<F, T> {
   @Override
   @Nullable
   @CanIgnoreReturnValue // TODO(kevinb): remove this
   T apply(@Nullable F input);
->>>>>>> 379757e3
 
   /**
    * <i>May</i> return {@code true} if {@code object} is a {@code Function} that behaves identically
