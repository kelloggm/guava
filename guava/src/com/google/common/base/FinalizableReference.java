--- conflicted
+++ resolved
@@ -14,12 +14,10 @@
 
 package com.google.common.base;
 
+import org.checkerframework.framework.qual.AnnotatedFor;
+
 import com.google.common.annotations.GwtIncompatible;
-<<<<<<< HEAD
-import org.checkerframework.framework.qual.AnnotatedFor;
-=======
 import com.google.errorprone.annotations.DoNotMock;
->>>>>>> a1b3c068
 
 /**
  * Implemented by references that have code to run after garbage collection of their referents.
@@ -28,11 +26,8 @@
  * @author Bob Lee
  * @since 2.0
  */
-<<<<<<< HEAD
 @AnnotatedFor({"nullness"})
-=======
 @DoNotMock("Use an instance of one of the Finalizable*Reference classes")
->>>>>>> a1b3c068
 @GwtIncompatible
 public interface FinalizableReference {
   /**
