--- conflicted
+++ resolved
@@ -42,11 +42,7 @@
  * @author Kevin Bourrillion
  * @since 2.0
  */
-<<<<<<< HEAD
 @AnnotatedFor({"nullness"})
-@CheckReturnValue
-=======
->>>>>>> 379757e3
 @GwtCompatible(emulated = true)
 public final class Predicates {
   private Predicates() {}
@@ -567,15 +563,9 @@
     }
 
     @Override
-<<<<<<< HEAD
-    public boolean equals(/*@Nullable*/ /*@org.checkerframework.checker.nullness.qual.Nullable*/ Object obj) {
-      if (obj instanceof AssignableFromPredicate) {
-        AssignableFromPredicate that = (AssignableFromPredicate) obj;
-=======
     public boolean equals(@Nullable Object obj) {
       if (obj instanceof SubtypeOfPredicate) {
         SubtypeOfPredicate that = (SubtypeOfPredicate) obj;
->>>>>>> 379757e3
         return clazz == that.clazz;
       }
       return false;
