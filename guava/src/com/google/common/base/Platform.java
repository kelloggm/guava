--- conflicted
+++ resolved
@@ -118,8 +118,6 @@
               "https://stackoverflow.com/q/5189914/28465",
               "https://groups.google.com/d/msg/guava-announce/zHZTFg7YF3o/rQNnwdHeEwAJ"));
     }
-<<<<<<< HEAD
-=======
     logger.log(
         java.util.logging.Level.WARNING,
         "In January 2020, we will remove GWT-RPC support for Guava types. You are seeing this"
@@ -127,6 +125,5 @@
             + " can identify which type by looking at the class name in the attached stack trace.",
         new Throwable());
 
->>>>>>> a1b3c068
   }
 }