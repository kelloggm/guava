/*
 * Copyright (C) 2008 The Guava Authors
 *
 * Licensed under the Apache License, Version 2.0 (the "License"); you may not use this file except
 * in compliance with the License. You may obtain a copy of the License at
 *
 * http://www.apache.org/licenses/LICENSE-2.0
 *
 * Unless required by applicable law or agreed to in writing, software distributed under the License
 * is distributed on an "AS IS" BASIS, WITHOUT WARRANTIES OR CONDITIONS OF ANY KIND, either express
 * or implied. See the License for the specific language governing permissions and limitations under
 * the License.
 */

package com.google.common.base;

import static com.google.common.base.Preconditions.checkNotNull;

import com.google.common.annotations.GwtCompatible;
import com.google.errorprone.annotations.CanIgnoreReturnValue;
import com.google.errorprone.annotations.concurrent.LazyInit;
import java.io.Serializable;
import java.util.Iterator;
import javax.annotation.Nullable;

/**
 * A function from {@code A} to {@code B} with an associated <i>reverse</i> function from {@code B}
 * to {@code A}; used for converting back and forth between <i>different representations of the same
 * information</i>.
 *
 * <h3>Invertibility</h3>
 *
 * <p>The reverse operation <b>may</b> be a strict <i>inverse</i> (meaning that {@code
 * converter.reverse().convert(converter.convert(a)).equals(a)} is always true). However, it is very
 * common (perhaps <i>more</i> common) for round-trip conversion to be <i>lossy</i>. Consider an
 * example round-trip using {@link com.google.common.primitives.Doubles#stringConverter}:
 *
 * <ol>
 * <li>{@code stringConverter().convert("1.00")} returns the {@code Double} value {@code 1.0}
 * <li>{@code stringConverter().reverse().convert(1.0)} returns the string {@code "1.0"} --
 *     <i>not</i> the same string ({@code "1.00"}) we started with
 * </ol>
 *
 * <p>Note that it should still be the case that the round-tripped and original objects are
 * <i>similar</i>.
 *
 * <h3>Nullability</h3>
 *
 * <p>A converter always converts {@code null} to {@code null} and non-null references to non-null
 * references. It would not make sense to consider {@code null} and a non-null reference to be
 * "different representations of the same information", since one is distinguishable from
 * <i>missing</i> information and the other is not. The {@link #convert} method handles this null
 * behavior for all converters; implementations of {@link #doForward} and {@link #doBackward} are
 * guaranteed to never be passed {@code null}, and must never return {@code null}.
 *
 *
 * <h3>Common ways to use</h3>
 *
 * <p>Getting a converter:
 *
 * <ul>
 * <li>Use a provided converter implementation, such as {@link Enums#stringConverter}, {@link
 *     com.google.common.primitives.Ints#stringConverter Ints.stringConverter} or the {@linkplain
 *     #reverse reverse} views of these.
 * <li>Convert between specific preset values using {@link
 *     com.google.common.collect.Maps#asConverter Maps.asConverter}. For example, use this to create
 *     a "fake" converter for a unit test. It is unnecessary (and confusing) to <i>mock</i> the
 *     {@code Converter} type using a mocking framework.
 * <li>Extend this class and implement its {@link #doForward} and {@link #doBackward} methods.
 * <li><b>Java 8 users:</b> you may prefer to pass two lambda expressions or method references to
 *     the {@link #from from} factory method.
 * </ul>
 *
 * <p>Using a converter:
 *
 * <ul>
 * <li>Convert one instance in the "forward" direction using {@code converter.convert(a)}.
 * <li>Convert multiple instances "forward" using {@code converter.convertAll(as)}.
 * <li>Convert in the "backward" direction using {@code converter.reverse().convert(b)} or {@code
 *     converter.reverse().convertAll(bs)}.
 * <li>Use {@code converter} or {@code converter.reverse()} anywhere a {@link
 *     java.util.function.Function} is accepted (for example {@link java.util.stream.Stream#map
 *     Stream.map}).
 * <li><b>Do not</b> call {@link #doForward} or {@link #doBackward} directly; these exist only to be
 *     overridden.
 * </ul>
 *
 * <h3>Example</h3>
 *
 * <pre>
 *   return new Converter&lt;Integer, String&gt;() {
 *     protected String doForward(Integer i) {
 *       return Integer.toHexString(i);
 *     }
 *
 *     protected Integer doBackward(String s) {
 *       return parseUnsignedInt(s, 16);
 *     }
 *   };</pre>
 *
 * <p>An alternative using Java 8:
 *
 * <pre>{@code
 * return Converter.from(
 *     Integer::toHexString,
 *     s -> parseUnsignedInt(s, 16));
 * }</pre>
 *
 * @author Mike Ward
 * @author Kurt Alfred Kluever
 * @author Gregory Kick
 * @since 16.0
 */
@GwtCompatible
public abstract class Converter<A, B> implements Function<A, B> {
  private final boolean handleNullAutomatically;

  // We lazily cache the reverse view to avoid allocating on every call to reverse().
  @LazyInit
  private transient Converter<B, A> reverse;

  /** Constructor for use by subclasses. */
  protected Converter() {
    this(true);
  }

  /**
   * Constructor used only by {@code LegacyConverter} to suspend automatic null-handling.
   */
  Converter(boolean handleNullAutomatically) {
    this.handleNullAutomatically = handleNullAutomatically;
  }

  // SPI methods (what subclasses must implement)

  /**
   * Returns a representation of {@code a} as an instance of type {@code B}. If {@code a} cannot be
   * converted, an unchecked exception (such as {@link IllegalArgumentException}) should be thrown.
   *
   * @param a the instance to convert; will never be null
   * @return the converted instance; <b>must not</b> be null
   */
  protected abstract B doForward(A a);

  /**
   * Returns a representation of {@code b} as an instance of type {@code A}. If {@code b} cannot be
   * converted, an unchecked exception (such as {@link IllegalArgumentException}) should be thrown.
   *
   * @param b the instance to convert; will never be null
   * @return the converted instance; <b>must not</b> be null
   * @throws UnsupportedOperationException if backward conversion is not implemented; this should be
   *     very rare. Note that if backward conversion is not only unimplemented but
   *     unimplement<i>able</i> (for example, consider a {@code Converter<Chicken, ChickenNugget>}),
   *     then this is not logically a {@code Converter} at all, and should just implement {@link
   *     Function}.
   */
  protected abstract A doBackward(B b);

  // API (consumer-side) methods

  /**
   * Returns a representation of {@code a} as an instance of type {@code B}.
   *
   * @return the converted value; is null <i>if and only if</i> {@code a} is null
   */
  @Nullable
<<<<<<< HEAD
  public final B convert(/*@Nullable*/ A a) {
=======
  @CanIgnoreReturnValue
  public final B convert(@Nullable A a) {
>>>>>>> 379757e3
    return correctedDoForward(a);
  }

  @Nullable
  B correctedDoForward(/*@Nullable*/ A a) {
    if (handleNullAutomatically) {
      // TODO(kevinb): we shouldn't be checking for a null result at runtime. Assert?
      return a == null ? null : checkNotNull(doForward(a));
    } else {
      return doForward(a);
    }
  }

  @Nullable
  A correctedDoBackward(/*@Nullable*/ B b) {
    if (handleNullAutomatically) {
      // TODO(kevinb): we shouldn't be checking for a null result at runtime. Assert?
      return b == null ? null : checkNotNull(doBackward(b));
    } else {
      return doBackward(b);
    }
  }

  /**
   * Returns an iterable that applies {@code convert} to each element of {@code fromIterable}. The
   * conversion is done lazily.
   *
   * <p>The returned iterable's iterator supports {@code remove()} if the input iterator does. After
   * a successful {@code remove()} call, {@code fromIterable} no longer contains the corresponding
   * element.
   */
  @CanIgnoreReturnValue
  public Iterable<B> convertAll(final Iterable<? extends A> fromIterable) {
    checkNotNull(fromIterable, "fromIterable");
    return new Iterable<B>() {
      @Override
      public Iterator<B> iterator() {
        return new Iterator<B>() {
          private final Iterator<? extends A> fromIterator = fromIterable.iterator();

          @Override
          public boolean hasNext() {
            return fromIterator.hasNext();
          }

          @Override
          public B next() {
            return convert(fromIterator.next());
          }

          @Override
          public void remove() {
            fromIterator.remove();
          }
        };
      }
    };
  }

  /**
   * Returns the reversed view of this converter, which converts {@code this.convert(a)} back to a
   * value roughly equivalent to {@code a}.
   *
   * <p>The returned converter is serializable if {@code this} converter is.
   *
   * <p><b>Note:</b> you should not override this method. It is non-final for legacy reasons.
   */
  @CanIgnoreReturnValue
  public Converter<B, A> reverse() {
    Converter<B, A> result = reverse;
    return (result == null) ? reverse = new ReverseConverter<A, B>(this) : result;
  }

  private static final class ReverseConverter<A, B> extends Converter<B, A>
      implements Serializable {
    final Converter<A, B> original;

    ReverseConverter(Converter<A, B> original) {
      this.original = original;
    }

    /*
     * These gymnastics are a little confusing. Basically this class has neither legacy nor
     * non-legacy behavior; it just needs to let the behavior of the backing converter shine
     * through. So, we override the correctedDo* methods, after which the do* methods should never
     * be reached.
     */

    @Override
    protected A doForward(B b) {
      throw new AssertionError();
    }

    @Override
    protected B doBackward(A a) {
      throw new AssertionError();
    }

    @Override
    @Nullable
    A correctedDoForward(/*@Nullable*/ B b) {
      return original.correctedDoBackward(b);
    }

    @Override
    @Nullable
    B correctedDoBackward(/*@Nullable*/ A a) {
      return original.correctedDoForward(a);
    }

    @Override
    public Converter<A, B> reverse() {
      return original;
    }

    @Override
    public boolean equals(/*@Nullable*/ Object object) {
      if (object instanceof ReverseConverter) {
        ReverseConverter<?, ?> that = (ReverseConverter<?, ?>) object;
        return this.original.equals(that.original);
      }
      return false;
    }

    @Override
    public int hashCode() {
      return ~original.hashCode();
    }

    @Override
    public String toString() {
      return original + ".reverse()";
    }

    private static final long serialVersionUID = 0L;
  }

  /**
   * Returns a converter whose {@code convert} method applies {@code secondConverter} to the result
   * of this converter. Its {@code reverse} method applies the converters in reverse order.
   *
   * <p>The returned converter is serializable if {@code this} converter and {@code secondConverter}
   * are.
   */
  public final <C> Converter<A, C> andThen(Converter<B, C> secondConverter) {
    return doAndThen(secondConverter);
  }

  /**
   * Package-private non-final implementation of andThen() so only we can override it.
   */
  <C> Converter<A, C> doAndThen(Converter<B, C> secondConverter) {
    return new ConverterComposition<A, B, C>(this, checkNotNull(secondConverter));
  }

  private static final class ConverterComposition<A, B, C> extends Converter<A, C>
      implements Serializable {
    final Converter<A, B> first;
    final Converter<B, C> second;

    ConverterComposition(Converter<A, B> first, Converter<B, C> second) {
      this.first = first;
      this.second = second;
    }

    /*
     * These gymnastics are a little confusing. Basically this class has neither legacy nor
     * non-legacy behavior; it just needs to let the behaviors of the backing converters shine
     * through (which might even differ from each other!). So, we override the correctedDo* methods,
     * after which the do* methods should never be reached.
     */

    @Override
    protected C doForward(A a) {
      throw new AssertionError();
    }

    @Override
    protected A doBackward(C c) {
      throw new AssertionError();
    }

    @Override
    @Nullable
    C correctedDoForward(/*@Nullable*/ A a) {
      return second.correctedDoForward(first.correctedDoForward(a));
    }

    @Override
    @Nullable
    A correctedDoBackward(/*@Nullable*/ C c) {
      return first.correctedDoBackward(second.correctedDoBackward(c));
    }

    @Override
    public boolean equals(/*@Nullable*/ Object object) {
      if (object instanceof ConverterComposition) {
        ConverterComposition<?, ?, ?> that = (ConverterComposition<?, ?, ?>) object;
        return this.first.equals(that.first) && this.second.equals(that.second);
      }
      return false;
    }

    @Override
    public int hashCode() {
      return 31 * first.hashCode() + second.hashCode();
    }

    @Override
    public String toString() {
      return first + ".andThen(" + second + ")";
    }

    private static final long serialVersionUID = 0L;
  }

  /**
   * @deprecated Provided to satisfy the {@code Function} interface; use {@link #convert} instead.
   */
  @Deprecated
  @Override
  @Nullable
<<<<<<< HEAD
  public final B apply(/*@Nullable*/ A a) {
=======
  @CanIgnoreReturnValue
  public final B apply(@Nullable A a) {
>>>>>>> 379757e3
    return convert(a);
  }

  /**
   * Indicates whether another object is equal to this converter.
   *
   * <p>Most implementations will have no reason to override the behavior of {@link Object#equals}.
   * However, an implementation may also choose to return {@code true} whenever {@code object} is a
   * {@link Converter} that it considers <i>interchangeable</i> with this one. "Interchangeable"
   * <i>typically</i> means that {@code Objects.equal(this.convert(a), that.convert(a))} is true for
   * all {@code a} of type {@code A} (and similarly for {@code reverse}). Note that a {@code false}
   * result from this method does not imply that the converters are known <i>not</i> to be
   * interchangeable.
   */
  @Override
  public boolean equals(/*@Nullable*/ Object object) {
    return super.equals(object);
  }

  // Static converters

  /**
   * Returns a converter based on separate forward and backward functions. This is useful if the
   * function instances already exist, or so that you can supply lambda expressions. If those
   * circumstances don't apply, you probably don't need to use this; subclass {@code Converter} and
   * implement its {@link #doForward} and {@link #doBackward} methods directly.
   *
   * <p>These functions will never be passed {@code null} and must not under any circumstances
   * return {@code null}. If a value cannot be converted, the function should throw an unchecked
   * exception (typically, but not necessarily, {@link IllegalArgumentException}).
   *
   * <p>The returned converter is serializable if both provided functions are.
   *
   * @since 17.0
   */
  public static <A, B> Converter<A, B> from(
      Function<? super A, ? extends B> forwardFunction,
      Function<? super B, ? extends A> backwardFunction) {
    return new FunctionBasedConverter<A, B>(forwardFunction, backwardFunction);
  }

  private static final class FunctionBasedConverter<A, B> extends Converter<A, B>
      implements Serializable {
    private final Function<? super A, ? extends B> forwardFunction;
    private final Function<? super B, ? extends A> backwardFunction;

    private FunctionBasedConverter(
        Function<? super A, ? extends B> forwardFunction,
        Function<? super B, ? extends A> backwardFunction) {
      this.forwardFunction = checkNotNull(forwardFunction);
      this.backwardFunction = checkNotNull(backwardFunction);
    }

    @Override
    protected B doForward(A a) {
      return forwardFunction.apply(a);
    }

    @Override
    protected A doBackward(B b) {
      return backwardFunction.apply(b);
    }

    @Override
    public boolean equals(/*@Nullable*/ Object object) {
      if (object instanceof FunctionBasedConverter) {
        FunctionBasedConverter<?, ?> that = (FunctionBasedConverter<?, ?>) object;
        return this.forwardFunction.equals(that.forwardFunction)
            && this.backwardFunction.equals(that.backwardFunction);
      }
      return false;
    }

    @Override
    public int hashCode() {
      return forwardFunction.hashCode() * 31 + backwardFunction.hashCode();
    }

    @Override
    public String toString() {
      return "Converter.from(" + forwardFunction + ", " + backwardFunction + ")";
    }
  }

  /**
   * Returns a serializable converter that always converts or reverses an object to itself.
   */
  /*@SuppressWarnings("unchecked")*/ // implementation is "fully variant"
  public static <T> Converter<T, T> identity() {
    return (IdentityConverter<T>) IdentityConverter.INSTANCE;
  }

  /**
   * A converter that always converts or reverses an object to itself. Note that T is now a
   * "pass-through type".
   */
  private static final class IdentityConverter<T> extends Converter<T, T> implements Serializable {
    static final IdentityConverter INSTANCE = new IdentityConverter();

    @Override
    protected T doForward(T t) {
      return t;
    }

    @Override
    protected T doBackward(T t) {
      return t;
    }

    @Override
    public IdentityConverter<T> reverse() {
      return this;
    }

    @Override
    <S> Converter<T, S> doAndThen(Converter<T, S> otherConverter) {
      return checkNotNull(otherConverter, "otherConverter");
    }

    /*
     * We *could* override convertAll() to return its input, but it's a rather pointless
     * optimization and opened up a weird type-safety problem.
     */

    @Override
    public String toString() {
      return "Converter.identity()";
    }

    private Object readResolve() {
      return INSTANCE;
    }

    private static final long serialVersionUID = 0L;
  }
}<|MERGE_RESOLUTION|>--- conflicted
+++ resolved
@@ -164,12 +164,8 @@
    * @return the converted value; is null <i>if and only if</i> {@code a} is null
    */
   @Nullable
-<<<<<<< HEAD
-  public final B convert(/*@Nullable*/ A a) {
-=======
   @CanIgnoreReturnValue
   public final B convert(@Nullable A a) {
->>>>>>> 379757e3
     return correctedDoForward(a);
   }
 
@@ -392,12 +388,8 @@
   @Deprecated
   @Override
   @Nullable
-<<<<<<< HEAD
-  public final B apply(/*@Nullable*/ A a) {
-=======
   @CanIgnoreReturnValue
   public final B apply(@Nullable A a) {
->>>>>>> 379757e3
     return convert(a);
   }
 
