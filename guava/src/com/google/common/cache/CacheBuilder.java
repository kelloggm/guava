/*
 * Copyright (C) 2009 The Guava Authors
 *
 * Licensed under the Apache License, Version 2.0 (the "License"); you may not use this file except
 * in compliance with the License. You may obtain a copy of the License at
 *
 * http://www.apache.org/licenses/LICENSE-2.0
 *
 * Unless required by applicable law or agreed to in writing, software distributed under the License
 * is distributed on an "AS IS" BASIS, WITHOUT WARRANTIES OR CONDITIONS OF ANY KIND, either express
 * or implied. See the License for the specific language governing permissions and limitations under
 * the License.
 */

package com.google.common.cache;

import static com.google.common.base.Preconditions.checkArgument;
import static com.google.common.base.Preconditions.checkNotNull;
import static com.google.common.base.Preconditions.checkState;

import com.google.common.annotations.GwtCompatible;
import com.google.common.annotations.GwtIncompatible;
import com.google.common.base.Ascii;
import com.google.common.base.Equivalence;
import com.google.common.base.MoreObjects;
import com.google.common.base.Supplier;
import com.google.common.base.Suppliers;
import com.google.common.base.Ticker;
import com.google.common.cache.AbstractCache.SimpleStatsCounter;
import com.google.common.cache.AbstractCache.StatsCounter;
import com.google.common.cache.LocalCache.Strength;
import com.google.errorprone.annotations.CheckReturnValue;
import com.google.j2objc.annotations.J2ObjCIncompatible;
import java.lang.ref.SoftReference;
import java.lang.ref.WeakReference;
import java.util.ConcurrentModificationException;
import java.util.IdentityHashMap;
import java.util.Map;
import java.util.concurrent.ConcurrentHashMap;
import java.util.concurrent.TimeUnit;
import java.util.logging.Level;
import java.util.logging.Logger;
import org.checkerframework.checker.nullness.qual.MonotonicNonNull;

/**
 * A builder of {@link LoadingCache} and {@link Cache} instances having any combination of the
 * following features:
 *
 * <ul>
 *   <li>automatic loading of entries into the cache
 *   <li>least-recently-used eviction when a maximum size is exceeded
 *   <li>time-based expiration of entries, measured since last access or last write
 *   <li>keys automatically wrapped in {@linkplain WeakReference weak} references
 *   <li>values automatically wrapped in {@linkplain WeakReference weak} or {@linkplain
 *       SoftReference soft} references
 *   <li>notification of evicted (or otherwise removed) entries
 *   <li>accumulation of cache access statistics
 * </ul>
 *
 *
 * <p>These features are all optional; caches can be created using all or none of them. By default
 * cache instances created by {@code CacheBuilder} will not perform any type of eviction.
 *
 * <p>Usage example:
 *
 * <pre>{@code
 * LoadingCache<Key, Graph> graphs = CacheBuilder.newBuilder()
 *     .maximumSize(10000)
 *     .expireAfterWrite(Duration.ofMinutes(10))
 *     .removalListener(MY_LISTENER)
 *     .build(
 *         new CacheLoader<Key, Graph>() {
 *           public Graph load(Key key) throws AnyException {
 *             return createExpensiveGraph(key);
 *           }
 *         });
 * }</pre>
 *
 * <p>Or equivalently,
 *
 * <pre>{@code
 * // In real life this would come from a command-line flag or config file
 * String spec = "maximumSize=10000,expireAfterWrite=10m";
 *
 * LoadingCache<Key, Graph> graphs = CacheBuilder.from(spec)
 *     .removalListener(MY_LISTENER)
 *     .build(
 *         new CacheLoader<Key, Graph>() {
 *           public Graph load(Key key) throws AnyException {
 *             return createExpensiveGraph(key);
 *           }
 *         });
 * }</pre>
 *
 * <p>The returned cache is implemented as a hash table with similar performance characteristics to
 * {@link ConcurrentHashMap}. It implements all optional operations of the {@link LoadingCache} and
 * {@link Cache} interfaces. The {@code asMap} view (and its collection views) have <i>weakly
 * consistent iterators</i>. This means that they are safe for concurrent use, but if other threads
 * modify the cache after the iterator is created, it is undefined which of these changes, if any,
 * are reflected in that iterator. These iterators never throw {@link
 * ConcurrentModificationException}.
 *
 * <p><b>Note:</b> by default, the returned cache uses equality comparisons (the {@link
 * Object#equals equals} method) to determine equality for keys or values. However, if {@link
 * #weakKeys} was specified, the cache uses identity ({@code ==}) comparisons instead for keys.
 * Likewise, if {@link #weakValues} or {@link #softValues} was specified, the cache uses identity
 * comparisons for values.
 *
 * <p>Entries are automatically evicted from the cache when any of {@linkplain #maximumSize(long)
 * maximumSize}, {@linkplain #maximumWeight(long) maximumWeight}, {@linkplain #expireAfterWrite
 * expireAfterWrite}, {@linkplain #expireAfterAccess expireAfterAccess}, {@linkplain #weakKeys
 * weakKeys}, {@linkplain #weakValues weakValues}, or {@linkplain #softValues softValues} are
 * requested.
 *
 * <p>If {@linkplain #maximumSize(long) maximumSize} or {@linkplain #maximumWeight(long)
 * maximumWeight} is requested entries may be evicted on each cache modification.
 *
 * <p>If {@linkplain #expireAfterWrite expireAfterWrite} or {@linkplain #expireAfterAccess
 * expireAfterAccess} is requested entries may be evicted on each cache modification, on occasional
 * cache accesses, or on calls to {@link Cache#cleanUp}. Expired entries may be counted by {@link
 * Cache#size}, but will never be visible to read or write operations.
 *
 * <p>If {@linkplain #weakKeys weakKeys}, {@linkplain #weakValues weakValues}, or {@linkplain
 * #softValues softValues} are requested, it is possible for a key or value present in the cache to
 * be reclaimed by the garbage collector. Entries with reclaimed keys or values may be removed from
 * the cache on each cache modification, on occasional cache accesses, or on calls to {@link
 * Cache#cleanUp}; such entries may be counted in {@link Cache#size}, but will never be visible to
 * read or write operations.
 *
 * <p>Certain cache configurations will result in the accrual of periodic maintenance tasks which
 * will be performed during write operations, or during occasional read operations in the absence of
 * writes. The {@link Cache#cleanUp} method of the returned cache will also perform maintenance, but
 * calling it should not be necessary with a high throughput cache. Only caches built with
 * {@linkplain #removalListener removalListener}, {@linkplain #expireAfterWrite expireAfterWrite},
 * {@linkplain #expireAfterAccess expireAfterAccess}, {@linkplain #weakKeys weakKeys}, {@linkplain
 * #weakValues weakValues}, or {@linkplain #softValues softValues} perform periodic maintenance.
 *
 * <p>The caches produced by {@code CacheBuilder} are serializable, and the deserialized caches
 * retain all the configuration properties of the original cache. Note that the serialized form does
 * <i>not</i> include cache contents, but only configuration.
 *
 * <p>See the Guava User Guide article on <a
 * href="https://github.com/google/guava/wiki/CachesExplained">caching</a> for a higher-level
 * explanation.
 *
 * @param <K> the most general key type this builder will be able to create caches for. This is
 *     normally {@code Object} unless it is constrained by using a method like {@code
 *     #removalListener}
 * @param <V> the most general value type this builder will be able to create caches for. This is
 *     normally {@code Object} unless it is constrained by using a method like {@code
 *     #removalListener}
 * @author Charles Fry
 * @author Kevin Bourrillion
 * @since 10.0
 */
@GwtCompatible(emulated = true)
public final class CacheBuilder<K, V> {
  private static final int DEFAULT_INITIAL_CAPACITY = 16;
  private static final int DEFAULT_CONCURRENCY_LEVEL = 4;

  @SuppressWarnings("GoodTime") // should be a java.time.Duration
  private static final int DEFAULT_EXPIRATION_NANOS = 0;

  @SuppressWarnings("GoodTime") // should be a java.time.Duration
  private static final int DEFAULT_REFRESH_NANOS = 0;

  static final Supplier<? extends StatsCounter> NULL_STATS_COUNTER =
      Suppliers.ofInstance(
          new StatsCounter() {
            @Override
            public void recordHits(int count) {}

            @Override
            public void recordMisses(int count) {}

            @SuppressWarnings("GoodTime") // b/122668874
            @Override
            public void recordLoadSuccess(long loadTime) {}

            @SuppressWarnings("GoodTime") // b/122668874
            @Override
            public void recordLoadException(long loadTime) {}

            @Override
            public void recordEviction() {}

            @Override
            public CacheStats snapshot() {
              return EMPTY_STATS;
            }
          });
  static final CacheStats EMPTY_STATS = new CacheStats(0, 0, 0, 0, 0, 0);

  static final Supplier<StatsCounter> CACHE_STATS_COUNTER =
      new Supplier<StatsCounter>() {
        @Override
        public StatsCounter get() {
          return new SimpleStatsCounter();
        }
      };

  enum NullListener implements RemovalListener<Object, Object> {
    INSTANCE;

    @Override
    public void onRemoval(RemovalNotification<Object, Object> notification) {}
  }

  enum OneWeigher implements Weigher<Object, Object> {
    INSTANCE;

    @Override
    public int weigh(Object key, Object value) {
      return 1;
    }
  }

  static final Ticker NULL_TICKER =
      new Ticker() {
        @Override
        public long read() {
          return 0;
        }
      };

  private static final Logger logger = Logger.getLogger(CacheBuilder.class.getName());

  static final int UNSET_INT = -1;

  boolean strictParsing = true;

  int initialCapacity = UNSET_INT;
  int concurrencyLevel = UNSET_INT;
  long maximumSize = UNSET_INT;
  long maximumWeight = UNSET_INT;
  @MonotonicNonNull Weigher<? super K, ? super V> weigher;

  @MonotonicNonNull Strength keyStrength;
  @MonotonicNonNull Strength valueStrength;

  @SuppressWarnings("GoodTime") // should be a java.time.Duration
  long expireAfterWriteNanos = UNSET_INT;

  @SuppressWarnings("GoodTime") // should be a java.time.Duration
  long expireAfterAccessNanos = UNSET_INT;

  @SuppressWarnings("GoodTime") // should be a java.time.Duration
  long refreshNanos = UNSET_INT;

  @MonotonicNonNull Equivalence<Object> keyEquivalence;
  @MonotonicNonNull Equivalence<Object> valueEquivalence;

  @MonotonicNonNull RemovalListener<? super K, ? super V> removalListener;
  @MonotonicNonNull Ticker ticker;

  Supplier<? extends StatsCounter> statsCounterSupplier = NULL_STATS_COUNTER;

  private CacheBuilder() {}

  /**
   * Constructs a new {@code CacheBuilder} instance with default settings, including strong keys,
   * strong values, and no automatic eviction of any kind.
   *
   * <p>Note that while this return type is {@code CacheBuilder<Object, Object>}, type parameters on
   * the {@link #build} methods allow you to create a cache of any key and value type desired.
   */
  public static CacheBuilder<Object, Object> newBuilder() {
    return new CacheBuilder<>();
  }

  /**
   * Constructs a new {@code CacheBuilder} instance with the settings specified in {@code spec}.
   *
   * @since 12.0
   */
  @GwtIncompatible // To be supported
  public static CacheBuilder<Object, Object> from(CacheBuilderSpec spec) {
    return spec.toCacheBuilder().lenientParsing();
  }

  /**
   * Constructs a new {@code CacheBuilder} instance with the settings specified in {@code spec}.
   * This is especially useful for command-line configuration of a {@code CacheBuilder}.
   *
   * @param spec a String in the format specified by {@link CacheBuilderSpec}
   * @since 12.0
   */
  @GwtIncompatible // To be supported
  public static CacheBuilder<Object, Object> from(String spec) {
    return from(CacheBuilderSpec.parse(spec));
  }

  /**
   * Enables lenient parsing. Useful for tests and spec parsing.
   *
   * @return this {@code CacheBuilder} instance (for chaining)
   */
  @GwtIncompatible // To be supported
  CacheBuilder<K, V> lenientParsing() {
    strictParsing = false;
    return this;
  }

  /**
   * Sets a custom {@code Equivalence} strategy for comparing keys.
   *
   * <p>By default, the cache uses {@link Equivalence#identity} to determine key equality when
   * {@link #weakKeys} is specified, and {@link Equivalence#equals()} otherwise.
   *
   * @return this {@code CacheBuilder} instance (for chaining)
   */
  @GwtIncompatible // To be supported
  CacheBuilder<K, V> keyEquivalence(Equivalence<Object> equivalence) {
    checkState(keyEquivalence == null, "key equivalence was already set to %s", keyEquivalence);
    keyEquivalence = checkNotNull(equivalence);
    return this;
  }

  Equivalence<Object> getKeyEquivalence() {
    return MoreObjects.firstNonNull(keyEquivalence, getKeyStrength().defaultEquivalence());
  }

  /**
   * Sets a custom {@code Equivalence} strategy for comparing values.
   *
   * <p>By default, the cache uses {@link Equivalence#identity} to determine value equality when
   * {@link #weakValues} or {@link #softValues} is specified, and {@link Equivalence#equals()}
   * otherwise.
   *
   * @return this {@code CacheBuilder} instance (for chaining)
   */
  @GwtIncompatible // To be supported
  CacheBuilder<K, V> valueEquivalence(Equivalence<Object> equivalence) {
    checkState(
        valueEquivalence == null, "value equivalence was already set to %s", valueEquivalence);
    this.valueEquivalence = checkNotNull(equivalence);
    return this;
  }

  Equivalence<Object> getValueEquivalence() {
    return MoreObjects.firstNonNull(valueEquivalence, getValueStrength().defaultEquivalence());
  }

  /**
   * Sets the minimum total size for the internal hash tables. For example, if the initial capacity
   * is {@code 60}, and the concurrency level is {@code 8}, then eight segments are created, each
   * having a hash table of size eight. Providing a large enough estimate at construction time
   * avoids the need for expensive resizing operations later, but setting this value unnecessarily
   * high wastes memory.
   *
   * @return this {@code CacheBuilder} instance (for chaining)
   * @throws IllegalArgumentException if {@code initialCapacity} is negative
   * @throws IllegalStateException if an initial capacity was already set
   */
  public CacheBuilder<K, V> initialCapacity(int initialCapacity) {
    checkState(
        this.initialCapacity == UNSET_INT,
        "initial capacity was already set to %s",
        this.initialCapacity);
    checkArgument(initialCapacity >= 0);
    this.initialCapacity = initialCapacity;
    return this;
  }

  int getInitialCapacity() {
    return (initialCapacity == UNSET_INT) ? DEFAULT_INITIAL_CAPACITY : initialCapacity;
  }

  /**
   * Guides the allowed concurrency among update operations. Used as a hint for internal sizing. The
   * table is internally partitioned to try to permit the indicated number of concurrent updates
   * without contention. Because assignment of entries to these partitions is not necessarily
   * uniform, the actual concurrency observed may vary. Ideally, you should choose a value to
   * accommodate as many threads as will ever concurrently modify the table. Using a significantly
   * higher value than you need can waste space and time, and a significantly lower value can lead
   * to thread contention. But overestimates and underestimates within an order of magnitude do not
   * usually have much noticeable impact. A value of one permits only one thread to modify the cache
   * at a time, but since read operations and cache loading computations can proceed concurrently,
   * this still yields higher concurrency than full synchronization.
   *
   * <p>Defaults to 4. <b>Note:</b>The default may change in the future. If you care about this
   * value, you should always choose it explicitly.
   *
   * <p>The current implementation uses the concurrency level to create a fixed number of hashtable
   * segments, each governed by its own write lock. The segment lock is taken once for each explicit
   * write, and twice for each cache loading computation (once prior to loading the new value, and
   * once after loading completes). Much internal cache management is performed at the segment
   * granularity. For example, access queues and write queues are kept per segment when they are
   * required by the selected eviction algorithm. As such, when writing unit tests it is not
   * uncommon to specify {@code concurrencyLevel(1)} in order to achieve more deterministic eviction
   * behavior.
   *
   * <p>Note that future implementations may abandon segment locking in favor of more advanced
   * concurrency controls.
   *
   * @return this {@code CacheBuilder} instance (for chaining)
   * @throws IllegalArgumentException if {@code concurrencyLevel} is nonpositive
   * @throws IllegalStateException if a concurrency level was already set
   */
  public CacheBuilder<K, V> concurrencyLevel(int concurrencyLevel) {
    checkState(
        this.concurrencyLevel == UNSET_INT,
        "concurrency level was already set to %s",
        this.concurrencyLevel);
    checkArgument(concurrencyLevel > 0);
    this.concurrencyLevel = concurrencyLevel;
    return this;
  }

  int getConcurrencyLevel() {
    return (concurrencyLevel == UNSET_INT) ? DEFAULT_CONCURRENCY_LEVEL : concurrencyLevel;
  }

  /**
   * Specifies the maximum number of entries the cache may contain.
   *
   * <p>Note that the cache <b>may evict an entry before this limit is exceeded</b>. For example, in
   * the current implementation, when {@code concurrencyLevel} is greater than {@code 1}, each
   * resulting segment inside the cache <i>independently</i> limits its own size to approximately
   * {@code maximumSize / concurrencyLevel}.
   *
   * <p>When eviction is necessary, the cache evicts entries that are less likely to be used again.
   * For example, the cache may evict an entry because it hasn't been used recently or very often.
   *
   * <p>If {@code maximumSize} is zero, elements will be evicted immediately after being loaded into
   * cache. This can be useful in testing, or to disable caching temporarily.
   *
   * <p>This feature cannot be used in conjunction with {@link #maximumWeight}.
   *
   * @param maximumSize the maximum size of the cache
   * @return this {@code CacheBuilder} instance (for chaining)
   * @throws IllegalArgumentException if {@code maximumSize} is negative
   * @throws IllegalStateException if a maximum size or weight was already set
   */
  public CacheBuilder<K, V> maximumSize(long maximumSize) {
    checkState(
        this.maximumSize == UNSET_INT, "maximum size was already set to %s", this.maximumSize);
    checkState(
        this.maximumWeight == UNSET_INT,
        "maximum weight was already set to %s",
        this.maximumWeight);
    checkState(this.weigher == null, "maximum size can not be combined with weigher");
    checkArgument(maximumSize >= 0, "maximum size must not be negative");
    this.maximumSize = maximumSize;
    return this;
  }

  /**
   * Specifies the maximum weight of entries the cache may contain. Weight is determined using the
   * {@link Weigher} specified with {@link #weigher}, and use of this method requires a
   * corresponding call to {@link #weigher} prior to calling {@link #build}.
   *
   * <p>Note that the cache <b>may evict an entry before this limit is exceeded</b>. For example, in
   * the current implementation, when {@code concurrencyLevel} is greater than {@code 1}, each
   * resulting segment inside the cache <i>independently</i> limits its own weight to approximately
   * {@code maximumWeight / concurrencyLevel}.
   *
   * <p>When eviction is necessary, the cache evicts entries that are less likely to be used again.
   * For example, the cache may evict an entry because it hasn't been used recently or very often.
   *
   * <p>If {@code maximumWeight} is zero, elements will be evicted immediately after being loaded
   * into cache. This can be useful in testing, or to disable caching temporarily.
   *
   * <p>Note that weight is only used to determine whether the cache is over capacity; it has no
   * effect on selecting which entry should be evicted next.
   *
   * <p>This feature cannot be used in conjunction with {@link #maximumSize}.
   *
   * @param maximumWeight the maximum total weight of entries the cache may contain
   * @return this {@code CacheBuilder} instance (for chaining)
   * @throws IllegalArgumentException if {@code maximumWeight} is negative
   * @throws IllegalStateException if a maximum weight or size was already set
   * @since 11.0
   */
  @GwtIncompatible // To be supported
  public CacheBuilder<K, V> maximumWeight(long maximumWeight) {
    checkState(
        this.maximumWeight == UNSET_INT,
        "maximum weight was already set to %s",
        this.maximumWeight);
    checkState(
        this.maximumSize == UNSET_INT, "maximum size was already set to %s", this.maximumSize);
    this.maximumWeight = maximumWeight;
    checkArgument(maximumWeight >= 0, "maximum weight must not be negative");
    return this;
  }

  /**
   * Specifies the weigher to use in determining the weight of entries. Entry weight is taken into
   * consideration by {@link #maximumWeight(long)} when determining which entries to evict, and use
   * of this method requires a corresponding call to {@link #maximumWeight(long)} prior to calling
   * {@link #build}. Weights are measured and recorded when entries are inserted into the cache, and
   * are thus effectively static during the lifetime of a cache entry.
   *
   * <p>When the weight of an entry is zero it will not be considered for size-based eviction
   * (though it still may be evicted by other means).
   *
   * <p><b>Important note:</b> Instead of returning <em>this</em> as a {@code CacheBuilder}
   * instance, this method returns {@code CacheBuilder<K1, V1>}. From this point on, either the
   * original reference or the returned reference may be used to complete configuration and build
   * the cache, but only the "generic" one is type-safe. That is, it will properly prevent you from
   * building caches whose key or value types are incompatible with the types accepted by the
   * weigher already provided; the {@code CacheBuilder} type cannot do this. For best results,
   * simply use the standard method-chaining idiom, as illustrated in the documentation at top,
   * configuring a {@code CacheBuilder} and building your {@link Cache} all in a single statement.
   *
   * <p><b>Warning:</b> if you ignore the above advice, and use this {@code CacheBuilder} to build a
   * cache whose key or value type is incompatible with the weigher, you will likely experience a
   * {@link ClassCastException} at some <i>undefined</i> point in the future.
   *
   * @param weigher the weigher to use in calculating the weight of cache entries
   * @return this {@code CacheBuilder} instance (for chaining)
   * @throws IllegalArgumentException if {@code size} is negative
   * @throws IllegalStateException if a maximum size was already set
   * @since 11.0
   */
  @GwtIncompatible // To be supported
  public <K1 extends K, V1 extends V> CacheBuilder<K1, V1> weigher(
      Weigher<? super K1, ? super V1> weigher) {
    checkState(this.weigher == null);
    if (strictParsing) {
      checkState(
          this.maximumSize == UNSET_INT,
          "weigher can not be combined with maximum size",
          this.maximumSize);
    }

    // safely limiting the kinds of caches this can produce
    @SuppressWarnings("unchecked")
    CacheBuilder<K1, V1> me = (CacheBuilder<K1, V1>) this;
    me.weigher = checkNotNull(weigher);
    return me;
  }

  long getMaximumWeight() {
    if (expireAfterWriteNanos == 0 || expireAfterAccessNanos == 0) {
      return 0;
    }
    return (weigher == null) ? maximumSize : maximumWeight;
  }

  // Make a safe contravariant cast now so we don't have to do it over and over.
  @SuppressWarnings("unchecked")
  <K1 extends K, V1 extends V> Weigher<K1, V1> getWeigher() {
    return (Weigher<K1, V1>) MoreObjects.firstNonNull(weigher, OneWeigher.INSTANCE);
  }

  /**
   * Specifies that each key (not value) stored in the cache should be wrapped in a {@link
   * WeakReference} (by default, strong references are used).
   *
   * <p><b>Warning:</b> when this method is used, the resulting cache will use identity ({@code ==})
   * comparison to determine equality of keys. Its {@link Cache#asMap} view will therefore
   * technically violate the {@link Map} specification (in the same way that {@link IdentityHashMap}
   * does).
   *
   * <p>Entries with keys that have been garbage collected may be counted in {@link Cache#size}, but
   * will never be visible to read or write operations; such entries are cleaned up as part of the
   * routine maintenance described in the class javadoc.
   *
   * @return this {@code CacheBuilder} instance (for chaining)
   * @throws IllegalStateException if the key strength was already set
   */
  @GwtIncompatible // java.lang.ref.WeakReference
  public CacheBuilder<K, V> weakKeys() {
    return setKeyStrength(Strength.WEAK);
  }

  CacheBuilder<K, V> setKeyStrength(Strength strength) {
    checkState(keyStrength == null, "Key strength was already set to %s", keyStrength);
    keyStrength = checkNotNull(strength);
    return this;
  }

  Strength getKeyStrength() {
    return MoreObjects.firstNonNull(keyStrength, Strength.STRONG);
  }

  /**
   * Specifies that each value (not key) stored in the cache should be wrapped in a {@link
   * WeakReference} (by default, strong references are used).
   *
   * <p>Weak values will be garbage collected once they are weakly reachable. This makes them a poor
   * candidate for caching; consider {@link #softValues} instead.
   *
   * <p><b>Note:</b> when this method is used, the resulting cache will use identity ({@code ==})
   * comparison to determine equality of values.
   *
   * <p>Entries with values that have been garbage collected may be counted in {@link Cache#size},
   * but will never be visible to read or write operations; such entries are cleaned up as part of
   * the routine maintenance described in the class javadoc.
   *
   * @return this {@code CacheBuilder} instance (for chaining)
   * @throws IllegalStateException if the value strength was already set
   */
  @GwtIncompatible // java.lang.ref.WeakReference
  public CacheBuilder<K, V> weakValues() {
    return setValueStrength(Strength.WEAK);
  }

  /**
   * Specifies that each value (not key) stored in the cache should be wrapped in a {@link
   * SoftReference} (by default, strong references are used). Softly-referenced objects will be
   * garbage-collected in a <i>globally</i> least-recently-used manner, in response to memory
   * demand.
   *
   * <p><b>Warning:</b> in most circumstances it is better to set a per-cache {@linkplain
   * #maximumSize(long) maximum size} instead of using soft references. You should only use this
   * method if you are well familiar with the practical consequences of soft references.
   *
   * <p><b>Note:</b> when this method is used, the resulting cache will use identity ({@code ==})
   * comparison to determine equality of values.
   *
   * <p>Entries with values that have been garbage collected may be counted in {@link Cache#size},
   * but will never be visible to read or write operations; such entries are cleaned up as part of
   * the routine maintenance described in the class javadoc.
   *
   * @return this {@code CacheBuilder} instance (for chaining)
   * @throws IllegalStateException if the value strength was already set
   */
  @GwtIncompatible // java.lang.ref.SoftReference
  public CacheBuilder<K, V> softValues() {
    return setValueStrength(Strength.SOFT);
  }

  CacheBuilder<K, V> setValueStrength(Strength strength) {
    checkState(valueStrength == null, "Value strength was already set to %s", valueStrength);
    valueStrength = checkNotNull(strength);
    return this;
  }

  Strength getValueStrength() {
    return MoreObjects.firstNonNull(valueStrength, Strength.STRONG);
  }

  /**
   * Specifies that each entry should be automatically removed from the cache once a fixed duration
   * has elapsed after the entry's creation, or the most recent replacement of its value.
   *
   * <p>When {@code duration} is zero, this method hands off to {@link #maximumSize(long)
   * maximumSize}{@code (0)}, ignoring any otherwise-specified maximum size or weight. This can be
   * useful in testing, or to disable caching temporarily without a code change.
   *
   * <p>Expired entries may be counted in {@link Cache#size}, but will never be visible to read or
   * write operations. Expired entries are cleaned up as part of the routine maintenance described
   * in the class javadoc.
   *
   * @param duration the length of time after an entry is created that it should be automatically
   *     removed
   * @return this {@code CacheBuilder} instance (for chaining)
   * @throws IllegalArgumentException if {@code duration} is negative
   * @throws IllegalStateException if the time to live or time to idle was already set
   * @throws ArithmeticException for durations greater than +/- approximately 292 years
   * @since 25.0
   */
  @J2ObjCIncompatible
  @GwtIncompatible // java.time.Duration
  @SuppressWarnings("GoodTime") // java.time.Duration decomposition
  public CacheBuilder<K, V> expireAfterWrite(java.time.Duration duration) {
<<<<<<< HEAD
    return expireAfterWrite(saturatedToNanos(duration), TimeUnit.NANOSECONDS);
=======
    return expireAfterWrite(toNanosSaturated(duration), TimeUnit.NANOSECONDS);
>>>>>>> a1b3c068
  }

  /**
   * Specifies that each entry should be automatically removed from the cache once a fixed duration
   * has elapsed after the entry's creation, or the most recent replacement of its value.
   *
   * <p>When {@code duration} is zero, this method hands off to {@link #maximumSize(long)
   * maximumSize}{@code (0)}, ignoring any otherwise-specified maximum size or weight. This can be
   * useful in testing, or to disable caching temporarily without a code change.
   *
   * <p>Expired entries may be counted in {@link Cache#size}, but will never be visible to read or
   * write operations. Expired entries are cleaned up as part of the routine maintenance described
   * in the class javadoc.
   *
   * <p>If you can represent the duration as a {@link java.time.Duration} (which should be preferred
   * when feasible), use {@link #expireAfterWrite(Duration)} instead.
   *
   * @param duration the length of time after an entry is created that it should be automatically
   *     removed
   * @param unit the unit that {@code duration} is expressed in
   * @return this {@code CacheBuilder} instance (for chaining)
   * @throws IllegalArgumentException if {@code duration} is negative
   * @throws IllegalStateException if the time to live or time to idle was already set
   */
  @SuppressWarnings("GoodTime") // should accept a java.time.Duration
  public CacheBuilder<K, V> expireAfterWrite(long duration, TimeUnit unit) {
    checkState(
        expireAfterWriteNanos == UNSET_INT,
        "expireAfterWrite was already set to %s ns",
        expireAfterWriteNanos);
    checkArgument(duration >= 0, "duration cannot be negative: %s %s", duration, unit);
    this.expireAfterWriteNanos = unit.toNanos(duration);
    return this;
  }

  @SuppressWarnings("GoodTime") // nanos internally, should be Duration
  long getExpireAfterWriteNanos() {
    return (expireAfterWriteNanos == UNSET_INT) ? DEFAULT_EXPIRATION_NANOS : expireAfterWriteNanos;
  }

  /**
   * Specifies that each entry should be automatically removed from the cache once a fixed duration
   * has elapsed after the entry's creation, the most recent replacement of its value, or its last
   * access. Access time is reset by all cache read and write operations (including {@code
   * Cache.asMap().get(Object)} and {@code Cache.asMap().put(K, V)}), but not by {@code
   * containsKey(Object)}, nor by operations on the collection-views of {@link Cache#asMap}}. So,
   * for example, iterating through {@code Cache.asMap().entrySet()} does not reset access time for
   * the entries you retrieve.
   *
   * <p>When {@code duration} is zero, this method hands off to {@link #maximumSize(long)
   * maximumSize}{@code (0)}, ignoring any otherwise-specified maximum size or weight. This can be
   * useful in testing, or to disable caching temporarily without a code change.
   *
   * <p>Expired entries may be counted in {@link Cache#size}, but will never be visible to read or
   * write operations. Expired entries are cleaned up as part of the routine maintenance described
   * in the class javadoc.
   *
   * @param duration the length of time after an entry is last accessed that it should be
   *     automatically removed
   * @return this {@code CacheBuilder} instance (for chaining)
   * @throws IllegalArgumentException if {@code duration} is negative
   * @throws IllegalStateException if the time to idle or time to live was already set
   * @throws ArithmeticException for durations greater than +/- approximately 292 years
   * @since 25.0
   */
  @J2ObjCIncompatible
  @GwtIncompatible // java.time.Duration
  @SuppressWarnings("GoodTime") // java.time.Duration decomposition
  public CacheBuilder<K, V> expireAfterAccess(java.time.Duration duration) {
<<<<<<< HEAD
    return expireAfterAccess(saturatedToNanos(duration), TimeUnit.NANOSECONDS);
=======
    return expireAfterAccess(toNanosSaturated(duration), TimeUnit.NANOSECONDS);
>>>>>>> a1b3c068
  }

  /**
   * Specifies that each entry should be automatically removed from the cache once a fixed duration
   * has elapsed after the entry's creation, the most recent replacement of its value, or its last
   * access. Access time is reset by all cache read and write operations (including {@code
   * Cache.asMap().get(Object)} and {@code Cache.asMap().put(K, V)}), but not by {@code
   * containsKey(Object)}, nor by operations on the collection-views of {@link Cache#asMap}. So, for
   * example, iterating through {@code Cache.asMap().entrySet()} does not reset access time for the
   * entries you retrieve.
   *
   * <p>When {@code duration} is zero, this method hands off to {@link #maximumSize(long)
   * maximumSize}{@code (0)}, ignoring any otherwise-specified maximum size or weight. This can be
   * useful in testing, or to disable caching temporarily without a code change.
   *
   * <p>Expired entries may be counted in {@link Cache#size}, but will never be visible to read or
   * write operations. Expired entries are cleaned up as part of the routine maintenance described
   * in the class javadoc.
   *
   * <p>If you can represent the duration as a {@link java.time.Duration} (which should be preferred
   * when feasible), use {@link #expireAfterAccess(Duration)} instead.
   *
   * @param duration the length of time after an entry is last accessed that it should be
   *     automatically removed
   * @param unit the unit that {@code duration} is expressed in
   * @return this {@code CacheBuilder} instance (for chaining)
   * @throws IllegalArgumentException if {@code duration} is negative
   * @throws IllegalStateException if the time to idle or time to live was already set
   */
  @SuppressWarnings("GoodTime") // should accept a java.time.Duration
  public CacheBuilder<K, V> expireAfterAccess(long duration, TimeUnit unit) {
    checkState(
        expireAfterAccessNanos == UNSET_INT,
        "expireAfterAccess was already set to %s ns",
        expireAfterAccessNanos);
    checkArgument(duration >= 0, "duration cannot be negative: %s %s", duration, unit);
    this.expireAfterAccessNanos = unit.toNanos(duration);
    return this;
  }

  @SuppressWarnings("GoodTime") // nanos internally, should be Duration
  long getExpireAfterAccessNanos() {
    return (expireAfterAccessNanos == UNSET_INT)
        ? DEFAULT_EXPIRATION_NANOS
        : expireAfterAccessNanos;
  }

  /**
   * Specifies that active entries are eligible for automatic refresh once a fixed duration has
   * elapsed after the entry's creation, or the most recent replacement of its value. The semantics
   * of refreshes are specified in {@link LoadingCache#refresh}, and are performed by calling {@link
   * CacheLoader#reload}.
   *
   * <p>As the default implementation of {@link CacheLoader#reload} is synchronous, it is
   * recommended that users of this method override {@link CacheLoader#reload} with an asynchronous
   * implementation; otherwise refreshes will be performed during unrelated cache read and write
   * operations.
   *
   * <p>Currently automatic refreshes are performed when the first stale request for an entry
   * occurs. The request triggering refresh will make a blocking call to {@link CacheLoader#reload}
   * and immediately return the new value if the returned future is complete, and the old value
   * otherwise.
   *
   * <p><b>Note:</b> <i>all exceptions thrown during refresh will be logged and then swallowed</i>.
   *
   * @param duration the length of time after an entry is created that it should be considered
   *     stale, and thus eligible for refresh
   * @return this {@code CacheBuilder} instance (for chaining)
   * @throws IllegalArgumentException if {@code duration} is negative
   * @throws IllegalStateException if the refresh interval was already set
   * @throws ArithmeticException for durations greater than +/- approximately 292 years
   * @since 25.0
   */
  @J2ObjCIncompatible
  @GwtIncompatible // java.time.Duration
  @SuppressWarnings("GoodTime") // java.time.Duration decomposition
  public CacheBuilder<K, V> refreshAfterWrite(java.time.Duration duration) {
<<<<<<< HEAD
    return refreshAfterWrite(saturatedToNanos(duration), TimeUnit.NANOSECONDS);
=======
    return refreshAfterWrite(toNanosSaturated(duration), TimeUnit.NANOSECONDS);
>>>>>>> a1b3c068
  }

  /**
   * Specifies that active entries are eligible for automatic refresh once a fixed duration has
   * elapsed after the entry's creation, or the most recent replacement of its value. The semantics
   * of refreshes are specified in {@link LoadingCache#refresh}, and are performed by calling {@link
   * CacheLoader#reload}.
   *
   * <p>As the default implementation of {@link CacheLoader#reload} is synchronous, it is
   * recommended that users of this method override {@link CacheLoader#reload} with an asynchronous
   * implementation; otherwise refreshes will be performed during unrelated cache read and write
   * operations.
   *
   * <p>Currently automatic refreshes are performed when the first stale request for an entry
   * occurs. The request triggering refresh will make a blocking call to {@link CacheLoader#reload}
   * and immediately return the new value if the returned future is complete, and the old value
   * otherwise.
   *
   * <p><b>Note:</b> <i>all exceptions thrown during refresh will be logged and then swallowed</i>.
   *
   * <p>If you can represent the duration as a {@link java.time.Duration} (which should be preferred
   * when feasible), use {@link #refreshAfterWrite(Duration)} instead.
   *
   * @param duration the length of time after an entry is created that it should be considered
   *     stale, and thus eligible for refresh
   * @param unit the unit that {@code duration} is expressed in
   * @return this {@code CacheBuilder} instance (for chaining)
   * @throws IllegalArgumentException if {@code duration} is negative
   * @throws IllegalStateException if the refresh interval was already set
   * @since 11.0
   */
  @GwtIncompatible // To be supported (synchronously).
  @SuppressWarnings("GoodTime") // should accept a java.time.Duration
  public CacheBuilder<K, V> refreshAfterWrite(long duration, TimeUnit unit) {
    checkNotNull(unit);
    checkState(refreshNanos == UNSET_INT, "refresh was already set to %s ns", refreshNanos);
    checkArgument(duration > 0, "duration must be positive: %s %s", duration, unit);
    this.refreshNanos = unit.toNanos(duration);
    return this;
  }

  @SuppressWarnings("GoodTime") // nanos internally, should be Duration
  long getRefreshNanos() {
    return (refreshNanos == UNSET_INT) ? DEFAULT_REFRESH_NANOS : refreshNanos;
  }

  /**
   * Specifies a nanosecond-precision time source for this cache. By default, {@link
   * System#nanoTime} is used.
   *
   * <p>The primary intent of this method is to facilitate testing of caches with a fake or mock
   * time source.
   *
   * @return this {@code CacheBuilder} instance (for chaining)
   * @throws IllegalStateException if a ticker was already set
   */
  public CacheBuilder<K, V> ticker(Ticker ticker) {
    checkState(this.ticker == null);
    this.ticker = checkNotNull(ticker);
    return this;
  }

  Ticker getTicker(boolean recordsTime) {
    if (ticker != null) {
      return ticker;
    }
    return recordsTime ? Ticker.systemTicker() : NULL_TICKER;
  }

  /**
   * Specifies a listener instance that caches should notify each time an entry is removed for any
   * {@linkplain RemovalCause reason}. Each cache created by this builder will invoke this listener
   * as part of the routine maintenance described in the class documentation above.
   *
   * <p><b>Warning:</b> after invoking this method, do not continue to use <i>this</i> cache builder
   * reference; instead use the reference this method <i>returns</i>. At runtime, these point to the
   * same instance, but only the returned reference has the correct generic type information so as
   * to ensure type safety. For best results, use the standard method-chaining idiom illustrated in
   * the class documentation above, configuring a builder and building your cache in a single
   * statement. Failure to heed this advice can result in a {@link ClassCastException} being thrown
   * by a cache operation at some <i>undefined</i> point in the future.
   *
   * <p><b>Warning:</b> any exception thrown by {@code listener} will <i>not</i> be propagated to
   * the {@code Cache} user, only logged via a {@link Logger}.
   *
   * @return the cache builder reference that should be used instead of {@code this} for any
   *     remaining configuration and cache building
   * @return this {@code CacheBuilder} instance (for chaining)
   * @throws IllegalStateException if a removal listener was already set
   */
  @CheckReturnValue
  public <K1 extends K, V1 extends V> CacheBuilder<K1, V1> removalListener(
      RemovalListener<? super K1, ? super V1> listener) {
    checkState(this.removalListener == null);

    // safely limiting the kinds of caches this can produce
    @SuppressWarnings("unchecked")
    CacheBuilder<K1, V1> me = (CacheBuilder<K1, V1>) this;
    me.removalListener = checkNotNull(listener);
    return me;
  }

  // Make a safe contravariant cast now so we don't have to do it over and over.
  @SuppressWarnings("unchecked")
  <K1 extends K, V1 extends V> RemovalListener<K1, V1> getRemovalListener() {
    return (RemovalListener<K1, V1>)
        MoreObjects.firstNonNull(removalListener, NullListener.INSTANCE);
  }

  /**
   * Enable the accumulation of {@link CacheStats} during the operation of the cache. Without this
   * {@link Cache#stats} will return zero for all statistics. Note that recording stats requires
   * bookkeeping to be performed with each operation, and thus imposes a performance penalty on
   * cache operation.
   *
   * @return this {@code CacheBuilder} instance (for chaining)
   * @since 12.0 (previously, stats collection was automatic)
   */
  public CacheBuilder<K, V> recordStats() {
    statsCounterSupplier = CACHE_STATS_COUNTER;
    return this;
  }

  boolean isRecordingStats() {
    return statsCounterSupplier == CACHE_STATS_COUNTER;
  }

  Supplier<? extends StatsCounter> getStatsCounterSupplier() {
    return statsCounterSupplier;
  }

  /**
   * Builds a cache, which either returns an already-loaded value for a given key or atomically
   * computes or retrieves it using the supplied {@code CacheLoader}. If another thread is currently
   * loading the value for this key, simply waits for that thread to finish and returns its loaded
   * value. Note that multiple threads can concurrently load values for distinct keys.
   *
   * <p>This method does not alter the state of this {@code CacheBuilder} instance, so it can be
   * invoked again to create multiple independent caches.
   *
   * @param loader the cache loader used to obtain new values
   * @return a cache having the requested features
   */
  public <K1 extends K, V1 extends V> LoadingCache<K1, V1> build(
      CacheLoader<? super K1, V1> loader) {
    checkWeightWithWeigher();
    return new LocalCache.LocalLoadingCache<>(this, loader);
  }

  /**
   * Builds a cache which does not automatically load values when keys are requested.
   *
   * <p>Consider {@link #build(CacheLoader)} instead, if it is feasible to implement a {@code
   * CacheLoader}.
   *
   * <p>This method does not alter the state of this {@code CacheBuilder} instance, so it can be
   * invoked again to create multiple independent caches.
   *
   * @return a cache having the requested features
   * @since 11.0
   */
  public <K1 extends K, V1 extends V> Cache<K1, V1> build() {
    checkWeightWithWeigher();
    checkNonLoadingCache();
    return new LocalCache.LocalManualCache<>(this);
  }

  private void checkNonLoadingCache() {
    checkState(refreshNanos == UNSET_INT, "refreshAfterWrite requires a LoadingCache");
  }

  private void checkWeightWithWeigher() {
    if (weigher == null) {
      checkState(maximumWeight == UNSET_INT, "maximumWeight requires weigher");
    } else {
      if (strictParsing) {
        checkState(maximumWeight != UNSET_INT, "weigher requires maximumWeight");
      } else {
        if (maximumWeight == UNSET_INT) {
          logger.log(Level.WARNING, "ignoring weigher specified without maximumWeight");
        }
      }
    }
  }

  /**
   * Returns a string representation for this CacheBuilder instance. The exact form of the returned
   * string is not specified.
   */
  @Override
  public String toString() {
    MoreObjects.ToStringHelper s = MoreObjects.toStringHelper(this);
    if (initialCapacity != UNSET_INT) {
      s.add("initialCapacity", initialCapacity);
    }
    if (concurrencyLevel != UNSET_INT) {
      s.add("concurrencyLevel", concurrencyLevel);
    }
    if (maximumSize != UNSET_INT) {
      s.add("maximumSize", maximumSize);
    }
    if (maximumWeight != UNSET_INT) {
      s.add("maximumWeight", maximumWeight);
    }
    if (expireAfterWriteNanos != UNSET_INT) {
      s.add("expireAfterWrite", expireAfterWriteNanos + "ns");
    }
    if (expireAfterAccessNanos != UNSET_INT) {
      s.add("expireAfterAccess", expireAfterAccessNanos + "ns");
    }
    if (keyStrength != null) {
      s.add("keyStrength", Ascii.toLowerCase(keyStrength.toString()));
    }
    if (valueStrength != null) {
      s.add("valueStrength", Ascii.toLowerCase(valueStrength.toString()));
    }
    if (keyEquivalence != null) {
      s.addValue("keyEquivalence");
    }
    if (valueEquivalence != null) {
      s.addValue("valueEquivalence");
    }
    if (removalListener != null) {
      s.addValue("removalListener");
    }
    return s.toString();
  }

  /**
   * Returns the number of nanoseconds of the given duration without throwing or overflowing.
   *
   * <p>Instead of throwing {@link ArithmeticException}, this method silently saturates to either
   * {@link Long#MAX_VALUE} or {@link Long#MIN_VALUE}. This behavior can be useful when decomposing
   * a duration in order to call a legacy API which requires a {@code long, TimeUnit} pair.
   */
  @GwtIncompatible // java.time.Duration
  @SuppressWarnings("GoodTime") // duration decomposition
<<<<<<< HEAD
  private static long saturatedToNanos(java.time.Duration duration) {
=======
  private static long toNanosSaturated(java.time.Duration duration) {
>>>>>>> a1b3c068
    // Using a try/catch seems lazy, but the catch block will rarely get invoked (except for
    // durations longer than approximately +/- 292 years).
    try {
      return duration.toNanos();
    } catch (ArithmeticException tooBig) {
      return duration.isNegative() ? Long.MIN_VALUE : Long.MAX_VALUE;
    }
  }
}<|MERGE_RESOLUTION|>--- conflicted
+++ resolved
@@ -657,11 +657,7 @@
   @GwtIncompatible // java.time.Duration
   @SuppressWarnings("GoodTime") // java.time.Duration decomposition
   public CacheBuilder<K, V> expireAfterWrite(java.time.Duration duration) {
-<<<<<<< HEAD
-    return expireAfterWrite(saturatedToNanos(duration), TimeUnit.NANOSECONDS);
-=======
     return expireAfterWrite(toNanosSaturated(duration), TimeUnit.NANOSECONDS);
->>>>>>> a1b3c068
   }
 
   /**
@@ -731,11 +727,7 @@
   @GwtIncompatible // java.time.Duration
   @SuppressWarnings("GoodTime") // java.time.Duration decomposition
   public CacheBuilder<K, V> expireAfterAccess(java.time.Duration duration) {
-<<<<<<< HEAD
-    return expireAfterAccess(saturatedToNanos(duration), TimeUnit.NANOSECONDS);
-=======
     return expireAfterAccess(toNanosSaturated(duration), TimeUnit.NANOSECONDS);
->>>>>>> a1b3c068
   }
 
   /**
@@ -813,11 +805,7 @@
   @GwtIncompatible // java.time.Duration
   @SuppressWarnings("GoodTime") // java.time.Duration decomposition
   public CacheBuilder<K, V> refreshAfterWrite(java.time.Duration duration) {
-<<<<<<< HEAD
-    return refreshAfterWrite(saturatedToNanos(duration), TimeUnit.NANOSECONDS);
-=======
     return refreshAfterWrite(toNanosSaturated(duration), TimeUnit.NANOSECONDS);
->>>>>>> a1b3c068
   }
 
   /**
@@ -1055,11 +1043,7 @@
    */
   @GwtIncompatible // java.time.Duration
   @SuppressWarnings("GoodTime") // duration decomposition
-<<<<<<< HEAD
-  private static long saturatedToNanos(java.time.Duration duration) {
-=======
   private static long toNanosSaturated(java.time.Duration duration) {
->>>>>>> a1b3c068
     // Using a try/catch seems lazy, but the catch block will rarely get invoked (except for
     // durations longer than approximately +/- 292 years).
     try {
